--- conflicted
+++ resolved
@@ -34,12 +34,9 @@
 import org.apache.commons.lang.StringUtils;
 import org.apache.commons.lang3.tuple.ImmutablePair;
 import org.apache.commons.lang3.tuple.Pair;
-<<<<<<< HEAD
-=======
 import org.apache.streamline.streams.layout.component.StreamlineComponent;
 import org.apache.streamline.streams.layout.component.TopologyDagVisitor;
 import org.apache.streamline.streams.layout.storm.FluxComponent;
->>>>>>> 42fb3aeb
 import org.apache.streamline.common.QueryParam;
 import org.apache.streamline.common.Schema;
 import org.apache.streamline.common.util.FileStorage;
@@ -804,12 +801,12 @@
         return topology;
     }
 
-    public TopologyComponent getTopologyComponent(Long topologyComponentId) {
-        TopologyComponent topologyComponent = getTopologySource(topologyComponentId);
+    public TopologyComponent getTopologyComponent(Long topologyId, Long topologyComponentId) {
+        TopologyComponent topologyComponent = getTopologySource(topologyId, topologyComponentId);
         if (topologyComponent == null) {
-            topologyComponent = getTopologyProcessor(topologyComponentId);
+            topologyComponent = getTopologyProcessor(topologyId, topologyComponentId);
             if (topologyComponent == null) {
-                topologyComponent = getTopologySink(topologyComponentId);
+                topologyComponent = getTopologySink(topologyId, topologyComponentId);
             }
         }
         return topologyComponent;
@@ -973,13 +970,8 @@
         return this.topologyMetrics.getMetricsForTopology(getTopologyLayout(topology));
     }
 
-<<<<<<< HEAD
-    public Map<Long, Double> getCompleteLatency(Topology topology, String sourceId, Long from, Long to) throws Exception {
-        return this.topologyMetrics.getCompleteLatency(getTopologyLayout(topology), sourceId, from, to);
-=======
     public Map<Long, Double> getCompleteLatency(Topology topology, TopologyComponent component, long from, long to) throws Exception {
         return this.topologyMetrics.getCompleteLatency(getTopologyLayout(topology), getComponentLayout(component), from, to);
->>>>>>> 42fb3aeb
     }
 
     public Map<String, Map<Long, Double>> getComponentStats(Topology topology, TopologyComponent component, Long from, Long to) throws IOException {
