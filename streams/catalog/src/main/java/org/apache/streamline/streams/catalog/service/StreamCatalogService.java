/*
 * Licensed to the Apache Software Foundation (ASF) under one
 * or more contributor license agreements.  See the NOTICE file
 * distributed with this work for additional information
 * regarding copyright ownership.  The ASF licenses this file
 * to you under the Apache License, Version 2.0 (the
 * "License"); you may not use this file except in compliance
 * with the License.  You may obtain a copy of the License at
 *
 * http://www.apache.org/licenses/LICENSE-2.0
 *
 * Unless required by applicable law or agreed to in writing,
 * software distributed under the License is distributed on an
 * "AS IS" BASIS, WITHOUT WARRANTIES OR CONDITIONS OF ANY
 * KIND, either express or implied.  See the License for the
 * specific language governing permissions and limitations
 * under the License.
 */
package org.apache.streamline.streams.catalog.service;

import com.fasterxml.jackson.core.JsonProcessingException;
import com.fasterxml.jackson.core.type.TypeReference;
import com.fasterxml.jackson.databind.ObjectMapper;
import com.google.common.base.Function;
import com.google.common.base.Joiner;
import com.google.common.collect.Collections2;
import com.google.common.collect.ImmutableList;
import com.google.common.collect.ImmutableSet;
import com.google.common.collect.Lists;
import com.google.common.collect.Sets;
import com.google.common.io.ByteStreams;
import org.apache.commons.io.FileUtils;
import org.apache.commons.io.IOUtils;
import org.apache.commons.lang.StringUtils;
import org.apache.commons.lang3.tuple.ImmutablePair;
import org.apache.commons.lang3.tuple.Pair;
import org.apache.streamline.streams.layout.component.StreamlineComponent;
import org.apache.streamline.streams.layout.component.TopologyDagVisitor;
import org.apache.streamline.streams.layout.storm.FluxComponent;
import org.apache.streamline.common.QueryParam;
import org.apache.streamline.common.Schema;
import org.apache.streamline.common.util.FileStorage;
import org.apache.streamline.common.util.JsonSchemaValidator;
import org.apache.streamline.common.util.ProxyUtil;
import org.apache.streamline.common.util.WSUtils;
import org.apache.streamline.storage.Storable;
import org.apache.streamline.storage.StorableKey;
import org.apache.streamline.storage.StorageManager;
import org.apache.streamline.storage.exception.StorageException;
import org.apache.streamline.streams.StreamlineEvent;
import org.apache.streamline.streams.catalog.BranchRuleInfo;
import org.apache.streamline.streams.catalog.Cluster;
import org.apache.streamline.streams.catalog.Component;
import org.apache.streamline.streams.catalog.NotifierInfo;
import org.apache.streamline.streams.catalog.RuleInfo;
import org.apache.streamline.streams.catalog.Service;
import org.apache.streamline.streams.catalog.ServiceConfiguration;
import org.apache.streamline.streams.catalog.StreamInfo;
import org.apache.streamline.streams.catalog.Topology;
import org.apache.streamline.streams.catalog.TopologyComponent;
import org.apache.streamline.streams.catalog.TopologyEdge;
import org.apache.streamline.streams.catalog.TopologyEditorMetadata;
import org.apache.streamline.streams.catalog.TopologyOutputComponent;
import org.apache.streamline.streams.catalog.TopologyProcessor;
import org.apache.streamline.streams.catalog.TopologyProcessorStreamMapping;
import org.apache.streamline.streams.catalog.TopologySink;
import org.apache.streamline.streams.catalog.TopologySource;
import org.apache.streamline.streams.catalog.TopologySourceStreamMapping;
import org.apache.streamline.streams.catalog.TopologyVersionInfo;
import org.apache.streamline.streams.catalog.UDFInfo;
import org.apache.streamline.streams.catalog.WindowInfo;
import org.apache.streamline.streams.catalog.configuration.ConfigFileType;
import org.apache.streamline.streams.catalog.configuration.ConfigFileWriter;
import org.apache.streamline.streams.catalog.processor.CustomProcessorInfo;
import org.apache.streamline.streams.catalog.rule.RuleParser;
import org.apache.streamline.streams.catalog.topology.TopologyComponentBundle;
import org.apache.streamline.streams.catalog.topology.TopologyComponentUISpecification;
import org.apache.streamline.streams.catalog.topology.TopologyLayoutValidator;
import org.apache.streamline.streams.catalog.topology.component.TopologyDagBuilder;
import org.apache.streamline.streams.cluster.discovery.ServiceNodeDiscoverer;
import org.apache.streamline.streams.cluster.discovery.ambari.ComponentPropertyPattern;
import org.apache.streamline.streams.cluster.discovery.ambari.ServiceConfigurations;
import org.apache.streamline.streams.layout.TopologyLayoutConstants;
import org.apache.streamline.streams.layout.component.Stream;
import org.apache.streamline.streams.layout.component.TopologyActions;
import org.apache.streamline.streams.layout.component.TopologyDag;
import org.apache.streamline.streams.layout.component.TopologyLayout;
import org.apache.streamline.streams.layout.component.rule.Rule;
import org.apache.streamline.streams.layout.exception.ComponentConfigException;
import org.apache.streamline.streams.layout.storm.FluxComponent;
import org.apache.streamline.streams.metrics.topology.TopologyMetrics;
import org.apache.streamline.streams.rule.UDAF;
import org.apache.streamline.streams.rule.UDAF2;
import org.slf4j.Logger;
import org.slf4j.LoggerFactory;

import javax.annotation.Nullable;
import java.io.File;
import java.io.FileOutputStream;
import java.io.IOException;
import java.io.InputStream;
import java.io.OutputStream;
import java.net.URL;
import java.nio.file.Path;
import java.nio.file.Paths;
import java.util.ArrayList;
import java.util.Arrays;
import java.util.Collection;
import java.util.Collections;
import java.util.Date;
import java.util.HashMap;
import java.util.HashSet;
import java.util.List;
import java.util.Map;
import java.util.Optional;
import java.util.Set;
import java.util.UUID;
import java.util.regex.Matcher;

import static java.util.stream.Collectors.toList;
import static org.apache.streamline.common.util.WSUtils.CURRENT_VERSION;
import static org.apache.streamline.common.util.WSUtils.currentVersionQueryParam;
import static org.apache.streamline.common.util.WSUtils.versionIdQueryParam;
import static org.apache.streamline.streams.catalog.TopologyEdge.StreamGrouping;
import static org.apache.streamline.streams.catalog.TopologyVersionInfo.VERSION_PREFIX;

/**
 * A service layer where we could put our business logic.
 * Right now this exists as a very thin layer between the DAO and
 * the REST controllers.
 */
public class StreamCatalogService {

    private static final Logger LOG = LoggerFactory.getLogger(StreamCatalogService.class);

    // TODO: the namespace and Id generation logic should be moved inside DAO
    private static final String CLUSTER_NAMESPACE = new Cluster().getNameSpace();
    private static final String SERVICE_NAMESPACE = new Service().getNameSpace();
    private static final String COMPONENT_NAMESPACE = new Component().getNameSpace();
    private static final String SERVICE_CONFIGURATION_NAMESPACE = new ServiceConfiguration().getNameSpace();
    private static final String NOTIFIER_INFO_NAMESPACE = new NotifierInfo().getNameSpace();
    private static final String TOPOLOGY_NAMESPACE = new Topology().getNameSpace();
    private static final String TOPOLOGY_VERSIONINFO_NAMESPACE = new TopologyVersionInfo().getNameSpace();
    private static final String STREAMINFO_NAMESPACE = new StreamInfo().getNameSpace();
    private static final String TOPOLOGY_COMPONENT_NAMESPACE = new TopologyComponent().getNameSpace();
    private static final String TOPOLOGY_SOURCE_NAMESPACE = new TopologySource().getNameSpace();
    private static final String TOPOLOGY_SOURCE_STREAM_MAPPING_NAMESPACE = new TopologySourceStreamMapping().getNameSpace();
    private static final String TOPOLOGY_SINK_NAMESPACE = new TopologySink().getNameSpace();
    private static final String TOPOLOGY_PROCESSOR_NAMESPACE = new TopologyProcessor().getNameSpace();
    private static final String TOPOLOGY_PROCESSOR_STREAM_MAPPING_NAMESPACE = new TopologyProcessorStreamMapping().getNameSpace();
    private static final String TOPOLOGY_EDGE_NAMESPACE = new TopologyEdge().getNameSpace();
    private static final String TOPOLOGY_RULEINFO_NAMESPACE = new RuleInfo().getNameSpace();
    private static final String TOPOLOGY_BRANCHRULEINFO_NAMESPACE = new BranchRuleInfo().getNameSpace();
    private static final String TOPOLOGY_WINDOWINFO_NAMESPACE = new WindowInfo().getNameSpace();
    private static final String UDF_NAMESPACE = new UDFInfo().getNameSpace();

    private final StorageManager dao;
    private final TopologyActions topologyActions;
    private final TopologyMetrics topologyMetrics;
    private final FileStorage fileStorage;
    private final TopologyDagBuilder topologyDagBuilder;
    private final ConfigFileWriter configFileWriter;

    public StreamCatalogService(StorageManager dao,
                                TopologyActions topologyActions,
                                TopologyMetrics topologyMetrics,
                                FileStorage fileStorage) {
        this.dao = dao;
        dao.registerStorables(getStorableClasses());
        this.topologyActions = topologyActions;
        this.topologyMetrics = topologyMetrics;
        this.fileStorage = fileStorage;
        this.topologyDagBuilder = new TopologyDagBuilder(this);
        this.configFileWriter = new ConfigFileWriter();
    }

    public static Collection<Class<? extends Storable>> getStorableClasses() {
        InputStream resourceAsStream = StreamCatalogService.class.getClassLoader().getResourceAsStream("streamcatalogstorables.props");
        HashSet<Class<? extends Storable>> classes = new HashSet<>();
        try {
            List<String> classNames = IOUtils.readLines(resourceAsStream);
            for (String className : classNames) {
                classes.add((Class<? extends Storable>) Class.forName(className));
            }
        } catch (IOException | ClassNotFoundException e) {
            throw new RuntimeException(e);
        }

        return classes;
    }

    public Cluster addCluster(Cluster cluster) {
        if (cluster.getId() == null) {
            cluster.setId(this.dao.nextId(CLUSTER_NAMESPACE));
        }
        if (cluster.getTimestamp() == null) {
            cluster.setTimestamp(System.currentTimeMillis());
        }
        this.dao.add(cluster);
        return cluster;
    }

    public Collection<Cluster> listClusters() {
        return this.dao.list(CLUSTER_NAMESPACE);
    }


    public Collection<Cluster> listClusters(List<QueryParam> params) {
        return dao.find(CLUSTER_NAMESPACE, params);
    }

    public Cluster getCluster(Long clusterId) {
        Cluster cluster = new Cluster();
        cluster.setId(clusterId);
        return this.dao.get(new StorableKey(CLUSTER_NAMESPACE, cluster.getPrimaryKey()));
    }

    public Cluster getClusterByName(String clusterName) {
        Collection<Cluster> clusters = listClusters(Lists.newArrayList(new QueryParam("name", clusterName)));
        if (clusters.size() > 1) {
            LOG.warn("Multiple Clusters have same name: {} returning first match.", clusterName);
            return clusters.iterator().next();
        } else if (clusters.size() == 1) {
            return clusters.iterator().next();
        }
        return null;
    }

    public Cluster removeCluster(Long clusterId) {
        Cluster cluster = new Cluster();
        cluster.setId(clusterId);
        return dao.remove(new StorableKey(CLUSTER_NAMESPACE, cluster.getPrimaryKey()));
    }

    public Cluster addOrUpdateCluster(Long clusterId, Cluster cluster) {
        if (cluster.getId() == null) {
            cluster.setId(clusterId);
        }
        if (cluster.getTimestamp() == null) {
            cluster.setTimestamp(System.currentTimeMillis());
        }
        this.dao.addOrUpdate(cluster);
        return cluster;
    }

    public Service addService(Service service) {
        if (service.getId() == null) {
            service.setId(this.dao.nextId(SERVICE_NAMESPACE));
        }
        if (service.getTimestamp() == null) {
            service.setTimestamp(System.currentTimeMillis());
        }
        this.dao.add(service);
        return service;
    }

    public Collection<Service> listServices() {
        return this.dao.list(SERVICE_NAMESPACE);
    }

    public Collection<Service> listServices(final Long clusterId) {
        return this.dao.find(SERVICE_NAMESPACE, Collections.singletonList(new QueryParam("clusterId", clusterId.toString())));
    }

    public Collection<Service> listServices(List<QueryParam> params) {
        return dao.find(SERVICE_NAMESPACE, params);
    }

    public Service getService(Long serviceId) {
        Service service = new Service();
        service.setId(serviceId);
        return this.dao.get(new StorableKey(SERVICE_NAMESPACE, service.getPrimaryKey()));
    }

    public Long getServiceIdByName(Long clusterId, String serviceName) {
        final Service service = getServiceByName(clusterId, serviceName);
        return service == null ? null : service.getId();
    }

    public Service getServiceByName(Long clusterId, String serviceName) {
        Collection<Service> services = listServices(
            Lists.newArrayList(new QueryParam("clusterId", String.valueOf(clusterId)), new QueryParam("name", serviceName)));
        if (services.size() > 1) {
            LOG.warn("Multiple Services have same name {} in cluster {}. returning first match.", serviceName, clusterId);
            return services.iterator().next();
        } else if (services.size() == 1) {
            return services.iterator().next();
        }
        return null;
    }

    public Service removeService(Long serviceId) {
        Service service = new Service();
        service.setId(serviceId);
        return dao.remove(new StorableKey(SERVICE_NAMESPACE, service.getPrimaryKey()));
    }

    public Service addOrUpdateService(Long clusterId, Service service) {
        return addOrUpdateService(clusterId, service.getId(), service);
    }

    public Service addOrUpdateService(Long clusterId, Long componentId, Service service) {
        service.setClusterId(clusterId);
        service.setId(componentId);
        if (service.getTimestamp() == null) {
            service.setTimestamp(System.currentTimeMillis());
        }
        this.dao.addOrUpdate(service);
        return service;
    }

    public Component addComponent(Component component) {
        if (component.getId() == null) {
            component.setId(this.dao.nextId(COMPONENT_NAMESPACE));
        }
        if (component.getTimestamp() == null) {
            component.setTimestamp(System.currentTimeMillis());
        }
        this.dao.add(component);
        return component;
    }

    public Collection<Component> listComponents() {
        return this.dao.list(COMPONENT_NAMESPACE);
    }

    public Collection<Component> listComponents(final Long serviceId) {
        return dao.find(COMPONENT_NAMESPACE, Collections.singletonList(new QueryParam("serviceId", serviceId.toString())));
    }

    public Collection<Component> listComponents(List<QueryParam> queryParams) {
        return dao.find(COMPONENT_NAMESPACE, queryParams);
    }

    public Component getComponent(Long componentId) {
        Component component = new Component();
        component.setId(componentId);
        return this.dao.get(new StorableKey(COMPONENT_NAMESPACE, component.getPrimaryKey()));
    }

    public Component getComponentByName(Long serviceId, String componentName) {
        Collection<Component> components = listComponents(Lists.newArrayList(
            new QueryParam("serviceId", String.valueOf(serviceId)), new QueryParam("name", componentName)));
        if (components.size() > 1) {
            LOG.warn("Multiple Components have same name {} in service {}. returning first match.",
                componentName, serviceId);
            return components.iterator().next();
        } else if (components.size() == 1) {
            return components.iterator().next();
        }
        return null;
    }

    public Component removeComponent(Long componentId) {
        Component component = new Component();
        component.setId(componentId);
        return dao.remove(new StorableKey(COMPONENT_NAMESPACE, component.getPrimaryKey()));
    }

    public Component addOrUpdateComponent(Long serviceId, Component component) {
        return addOrUpdateComponent(serviceId, component.getId(), component);
    }

    public Component addOrUpdateComponent(Long serviceId, Long componentId, Component component) {
        component.setServiceId(serviceId);
        component.setId(componentId);
        if (component.getTimestamp() == null) {
            component.setTimestamp(System.currentTimeMillis());
        }
        this.dao.addOrUpdate(component);
        return component;
    }

    public Collection<ServiceConfiguration> listServiceConfigurations() {
        return this.dao.list(SERVICE_CONFIGURATION_NAMESPACE);
    }

    public Collection<ServiceConfiguration> listServiceConfigurations(final Long serviceId) {
        return dao.find(SERVICE_CONFIGURATION_NAMESPACE, Collections.singletonList(new QueryParam("serviceId", serviceId.toString())));
    }

    public Collection<ServiceConfiguration> listServiceConfigurations(
        List<QueryParam> queryParams) {
        return dao.find(SERVICE_CONFIGURATION_NAMESPACE, queryParams);
    }

    public ServiceConfiguration getServiceConfiguration(Long configurationId) {
        ServiceConfiguration serviceConfiguration = new ServiceConfiguration();
        serviceConfiguration.setId(configurationId);
        return this.dao.get(new StorableKey(SERVICE_CONFIGURATION_NAMESPACE, serviceConfiguration.getPrimaryKey()));
    }

    public ServiceConfiguration getServiceConfigurationByName(Long serviceId, String configurationName) {
        Collection<ServiceConfiguration> configurations = listServiceConfigurations(Lists.newArrayList(
            new QueryParam("serviceId", String.valueOf(serviceId)), new QueryParam("name", configurationName)));
        if (configurations.size() > 1) {
            LOG.warn("Multiple ServiceConfigurations have same name {} in service {}. returning first match.",
                configurationName, serviceId);
            return configurations.iterator().next();
        } else if (configurations.size() == 1) {
            return configurations.iterator().next();
        }
        return null;
    }

    public ServiceConfiguration removeServiceConfiguration(Long configurationId) {
        ServiceConfiguration serviceConfiguration = new ServiceConfiguration();
        serviceConfiguration.setId(configurationId);
        return this.dao.remove(new StorableKey(SERVICE_CONFIGURATION_NAMESPACE, serviceConfiguration.getPrimaryKey()));
    }

    public ServiceConfiguration addServiceConfiguration(ServiceConfiguration serviceConfiguration) {
        if (serviceConfiguration.getId() == null) {
            serviceConfiguration.setId(this.dao.nextId(SERVICE_CONFIGURATION_NAMESPACE));
        }
        if (serviceConfiguration.getTimestamp() == null) {
            serviceConfiguration.setTimestamp(System.currentTimeMillis());
        }
        this.dao.add(serviceConfiguration);
        return serviceConfiguration;
    }

    public ServiceConfiguration addOrUpdateServiceConfiguration(Long serviceId,
        ServiceConfiguration serviceConfiguration) {
        return addOrUpdateServiceConfiguration(serviceId, serviceConfiguration.getId(), serviceConfiguration);
    }

    public ServiceConfiguration addOrUpdateServiceConfiguration(Long serviceId, Long serviceConfigurationId,
        ServiceConfiguration serviceConfiguration) {
        serviceConfiguration.setServiceId(serviceId);
        serviceConfiguration.setId(serviceConfigurationId);
        if (serviceConfiguration.getTimestamp() == null) {
            serviceConfiguration.setTimestamp(System.currentTimeMillis());
        }
        this.dao.addOrUpdate(serviceConfiguration);
        return serviceConfiguration;
    }

    public Map<String, Object> getDeserializedConfiguration(String clusterName, String serviceName,
        String serviceConfiguraionName) throws IOException {
        Cluster cluster = getClusterByName(clusterName);
        if (cluster == null) {
            return null;
        }

        Service service = getServiceByName(cluster.getId(), serviceName);
        if (service == null) {
            return null;
        }

        ServiceConfiguration serviceConfiguration = getServiceConfigurationByName(service.getId(), serviceConfiguraionName);
        if (serviceConfiguration == null) {
            return null;
        }

        ObjectMapper objectMapper = new ObjectMapper();
        return objectMapper.readValue(serviceConfiguration.getConfiguration(), Map.class);
    }

    public Object lookupConfiguration(String clusterName, String serviceName,
        String serviceConfiguraionName, String configKey) throws IOException {
        Cluster cluster = getClusterByName(clusterName);
        if (cluster == null) {
            return null;
        }

        Service service = getServiceByName(cluster.getId(), serviceName);
        if (service == null) {
            return null;
        }

        ServiceConfiguration serviceConfiguration = getServiceConfigurationByName(service.getId(), serviceConfiguraionName);
        if (serviceConfiguration == null) {
            return null;
        }

        ObjectMapper objectMapper = new ObjectMapper();
        Map<String, Object> conf = objectMapper.readValue(serviceConfiguration.getConfiguration(), Map.class);
        return conf.get(configKey);
    }

    public NotifierInfo addNotifierInfo(NotifierInfo notifierInfo) {
        if (notifierInfo.getId() == null) {
            notifierInfo.setId(this.dao.nextId(NOTIFIER_INFO_NAMESPACE));
        }
        if (notifierInfo.getTimestamp() == null) {
            notifierInfo.setTimestamp(System.currentTimeMillis());
        }
        if (StringUtils.isEmpty(notifierInfo.getName())) {
            throw new StorageException("Notifier name empty");
        }
        this.dao.add(notifierInfo);
        return notifierInfo;
    }

    public NotifierInfo getNotifierInfo(Long id) {
        NotifierInfo notifierInfo = new NotifierInfo();
        notifierInfo.setId(id);
        return this.dao.get(new StorableKey(NOTIFIER_INFO_NAMESPACE, notifierInfo.getPrimaryKey()));
    }

    public Collection<NotifierInfo> listNotifierInfos() {
        return this.dao.list(NOTIFIER_INFO_NAMESPACE);
    }

    public Collection<NotifierInfo> listNotifierInfos(List<QueryParam> params) throws Exception {
        return dao.find(NOTIFIER_INFO_NAMESPACE, params);
    }


    public NotifierInfo removeNotifierInfo(Long notifierId) {
        NotifierInfo notifierInfo = new NotifierInfo();
        notifierInfo.setId(notifierId);
        return dao.remove(new StorableKey(NOTIFIER_INFO_NAMESPACE, notifierInfo.getPrimaryKey()));
    }


    public NotifierInfo addOrUpdateNotifierInfo(Long id, NotifierInfo notifierInfo) {
        notifierInfo.setId(id);
        notifierInfo.setTimestamp(System.currentTimeMillis());
        this.dao.addOrUpdate(notifierInfo);
        return notifierInfo;
    }

    public Collection<TopologyVersionInfo> listCurrentTopologyVersionInfos() {
        return listTopologyVersionInfos(currentVersionQueryParam());
    }

    public Collection<TopologyVersionInfo> listTopologyVersionInfos(List<QueryParam> queryParams) {
        return dao.find(TOPOLOGY_VERSIONINFO_NAMESPACE, queryParams);
    }


    public Optional<TopologyVersionInfo> getCurrentTopologyVersionInfo(Long topologyId) {
        Collection<TopologyVersionInfo> versions = listTopologyVersionInfos(
                WSUtils.currentTopologyVersionQueryParam(topologyId, null));
        if (versions.isEmpty()) {
            LOG.warn("No current version for topology " + topologyId);
            return Optional.empty();
        } else if (versions.size() > 1) {
            throw new IllegalStateException("More than one 'CURRENT' version for topology id: " + topologyId);
        }
        return Optional.of(versions.iterator().next());
    }

    // latest version before the CURRENT version
    public Optional<TopologyVersionInfo> getLatestVersionInfo(Long topologyId) {
        Collection<TopologyVersionInfo> versions =
                listTopologyVersionInfos(WSUtils.buildTopologyIdAwareQueryParams(topologyId, null));
        return  versions.stream()
                .filter(v -> !v.getName().equals(CURRENT_VERSION))
                .max((versionInfo1, versionInfo2) -> {
                    // compares the number part from version strings like V1, V2 ...
                    return versionInfo1.getVersionNumber() - versionInfo2.getVersionNumber();
                });
    }
    public TopologyVersionInfo getTopologyVersionInfo(Long versionId) {
        TopologyVersionInfo topologyVersionInfo = new TopologyVersionInfo();
        topologyVersionInfo.setId(versionId);
        return dao.get(topologyVersionInfo.getStorableKey());
    }

    public TopologyVersionInfo addTopologyVersionInfo(TopologyVersionInfo topologyVersionInfo) {
        if (topologyVersionInfo.getId() == null) {
            topologyVersionInfo.setId(this.dao.nextId(TOPOLOGY_VERSIONINFO_NAMESPACE));
        }
        if (topologyVersionInfo.getTimestamp() == null) {
            topologyVersionInfo.setTimestamp(System.currentTimeMillis());
        }
        dao.add(topologyVersionInfo);
        return topologyVersionInfo;
    }

    public TopologyVersionInfo addOrUpdateTopologyVersionInfo(Long versionId, TopologyVersionInfo topologyVersionInfo) {
        topologyVersionInfo.setId(versionId);
        topologyVersionInfo.setTimestamp(System.currentTimeMillis());
        this.dao.addOrUpdate(topologyVersionInfo);
        return topologyVersionInfo;
    }

    public Long getVersionTimestamp(Long versionId) {
        TopologyVersionInfo versionInfo = getTopologyVersionInfo(versionId);
        if (versionInfo == null) {
            throw new IllegalArgumentException("No version with versionId " + versionId);
        }
        return versionInfo.getTimestamp();
    }

    public TopologyVersionInfo updateVersionTimestamp(Long versionId) {
        return updateVersionTimestamp(versionId, System.currentTimeMillis());
    }

    public TopologyVersionInfo updateVersionTimestamp(Long versionId, Long timestamp) {
        TopologyVersionInfo topologyVersionInfo = getTopologyVersionInfo(versionId);
        if (topologyVersionInfo == null) {
            throw new IllegalStateException("No version with version Id " + versionId);
        }
        topologyVersionInfo.setTimestamp(timestamp);
        dao.addOrUpdate(topologyVersionInfo);
        return topologyVersionInfo;
    }

    public TopologyVersionInfo removeTopologyVersionInfo(Long versionId) {
        TopologyVersionInfo topologyVersionInfo = new TopologyVersionInfo();
        topologyVersionInfo.setId(versionId);
        return dao.remove(new StorableKey(TOPOLOGY_VERSIONINFO_NAMESPACE, topologyVersionInfo.getPrimaryKey()));
    }

    /**
     * Lists the 'CURRENT' version of topologies
     */
    public Collection<Topology> listTopologies() {
        List<Topology> topologies = new ArrayList<>();
        for (TopologyVersionInfo version: listCurrentTopologyVersionInfos()) {
            topologies.addAll(listTopologies(version.getId()));
        }
        return topologies;
    }

    private Collection<Topology> listTopologies(Long versionId) {
        return this.dao.find(TOPOLOGY_NAMESPACE, versionIdQueryParam(versionId));
    }

    public Collection<Topology> listTopologies(List<QueryParam> queryParams) {
        return this.dao.find(TOPOLOGY_NAMESPACE, queryParams);
    }

    public Long getCurrentVersionId(Long topologyId) {
        Optional<TopologyVersionInfo> versionInfo = getCurrentTopologyVersionInfo(topologyId);
        return versionInfo.isPresent() ? versionInfo.get().getId() : -1L;
    }

    /**
     * returns the 'CURRENT' version of the topology with given topologyId
     */
    public Topology getTopology(Long topologyId) {
        return getTopology(topologyId, getCurrentVersionId(topologyId));
    }

    public Topology getTopology(Long topologyId, Long versionId) {
        Topology topology = new Topology();
        topology.setId(topologyId);
        topology.setVersionId(versionId);
        Topology result = this.dao.get(topology.getStorableKey());
        result.setVersionTimestamp(getVersionTimestamp(versionId));
        return result;
    }

    public Topology addTopology(Topology topology) {
        if (topology.getId() == null) {
            topology.setId(this.dao.nextId(TOPOLOGY_NAMESPACE));
        }
        long timestamp = System.currentTimeMillis();
        topology.setVersionTimestamp(timestamp);
        TopologyVersionInfo versionInfo = addCurrentTopologyVersionInfo(topology.getId(), timestamp);
        LOG.debug("Added version info {}", versionInfo);
        topology.setVersionId(versionInfo.getId());
        this.dao.add(topology);
        LOG.debug("Added topology {}", topology);
        return topology;
    }

    // create a 'CURRENT' version for given topology id
    private TopologyVersionInfo addCurrentTopologyVersionInfo(Long topologyId, Long timestamp) {
        TopologyVersionInfo versionInfo = new TopologyVersionInfo();
        versionInfo.setName(CURRENT_VERSION);
        versionInfo.setDescription("");
        versionInfo.setTimestamp(timestamp);
        versionInfo.setTopologyId(topologyId);
        return addTopologyVersionInfo(versionInfo);
    }

    /**
     * removes the 'CURRENT' version of the topology with the given id.
     */
    public Topology removeTopology(Long topologyId, boolean recurse) {
        return removeTopology(topologyId, getCurrentVersionId(topologyId), recurse);
    }

    public Topology removeTopology(Long topologyId, Long versionId, boolean recurse) {
        Topology topology = new Topology();
        topology.setId(topologyId);
        topology.setVersionId(versionId);
        if (recurse) {
            try {
                removeTopologyDependencies(topology.getId(), topology.getVersionId());
            } catch (Exception ex) {
                LOG.error("Got exception while removing topology dependencies", ex);
                throw new RuntimeException(ex);
            }
        }
        Topology removedTopology = dao.remove(topology.getStorableKey());
        removeTopologyVersionInfo(versionId);
        return removedTopology;
    }

    private void removeTopologyDependencies(Long topologyId, Long versionId) throws Exception {
        List<QueryParam> topologyIdVersionIdQueryParams = WSUtils.buildTopologyIdAndVersionIdAwareQueryParams(
                topologyId, versionId, null);
        // remove edges
        Collection<TopologyEdge> edges = listTopologyEdges(topologyIdVersionIdQueryParams);
        for (TopologyEdge edge: edges) {
            removeTopologyEdge(topologyId, edge.getId(), versionId);
        }

        // remove rules
        Collection<RuleInfo> ruleInfos = listRules(topologyIdVersionIdQueryParams);
        for (RuleInfo ruleInfo: ruleInfos) {
            removeRule(topologyId, ruleInfo.getId(), versionId);
        }

        // remove windowed rules
        Collection<WindowInfo> windowInfos = listWindows(topologyIdVersionIdQueryParams);
        for (WindowInfo windowInfo: windowInfos) {
            removeWindow(topologyId, windowInfo.getId(), versionId);
        }

        // remove branch rules
        Collection<BranchRuleInfo> branchRuleInfos = listBranchRules(topologyIdVersionIdQueryParams);
        for (BranchRuleInfo branchRuleInfo: branchRuleInfos) {
            removeBranchRule(topologyId, branchRuleInfo.getId(), versionId);
        }

        // remove sinks
        Collection<TopologySink> sinks = listTopologySinks(topologyIdVersionIdQueryParams);
        for (TopologySink sink : sinks) {
            removeTopologySink(topologyId, sink.getId(), versionId);
        }

        // remove processors
        Collection<TopologyProcessor> processors = listTopologyProcessors(topologyIdVersionIdQueryParams);
        for (TopologyProcessor processor: processors) {
            removeTopologyProcessor(topologyId, processor.getId(), versionId);
        }

        // remove sources
        Collection<TopologySource> sources = listTopologySources(topologyIdVersionIdQueryParams);
        for (TopologySource source : sources) {
            removeTopologySource(topologyId, source.getId(), versionId);
        }

        // remove output streams
        Collection<StreamInfo> streamInfos = listStreamInfos(topologyIdVersionIdQueryParams);
        for (StreamInfo streamInfo: streamInfos) {
            removeStreamInfo(topologyId, streamInfo.getId(), versionId);
        }

        // remove topology editor metadata
        removeTopologyEditorMetadata(topologyId, versionId);
    }

    /**
     * Clones the given version of the topology and all its dependencies to a new 'CURRENT' version.
     * The ids of the topology and its dependencies are retained.
     */
    public Topology cloneTopologyVersion(Long topologyId, Long versionId) {
        Topology topology = getTopology(topologyId, versionId);
        if (topology != null) {
            try {
                topology = addTopology(new Topology(topology));
                copyTopologyDependencies(topologyId, versionId, topology.getVersionId());
            } catch (Exception ex) {
                LOG.error("Got exception while copying topology dependencies", ex);
                if (topology != null) {
                    removeTopology(topology.getId(), topology.getVersionId(), true);
                }
                throw new RuntimeException(ex);
            }
        }
        return topology;
    }

    private void copyTopologyDependencies(Long topologyId, Long oldVersionId, Long newVersionId) throws Exception {
        List<QueryParam> topologyIdVersionIdQueryParams = WSUtils.buildTopologyIdAndVersionIdAwareQueryParams(
                topologyId, oldVersionId, null);

        // topology editor metadata
        TopologyEditorMetadata metadata = getTopologyEditorMetadata(topologyId, oldVersionId);
        if (metadata != null) {
            addTopologyEditorMetadata(topologyId, newVersionId, new TopologyEditorMetadata(metadata));
        }

        // sources, output streams
        Collection<TopologySource> sources = listTopologySources(topologyIdVersionIdQueryParams);
        for (TopologySource source : sources) {
            addTopologySource(topologyId, newVersionId, new TopologySource(source));
        }

        // processors, output streams
        Collection<TopologyProcessor> processors = listTopologyProcessors(topologyIdVersionIdQueryParams);
        for (TopologyProcessor processor: processors) {
            addTopologyProcessor(topologyId, newVersionId, new TopologyProcessor(processor));
        }

        // add sinks
        Collection<TopologySink> sinks = listTopologySinks(topologyIdVersionIdQueryParams);
        for (TopologySink sink : sinks) {
            addTopologySink(topologyId, newVersionId, new TopologySink(sink));
        }

        // branch rules
        Collection<BranchRuleInfo> branchRuleInfos = listBranchRules(topologyIdVersionIdQueryParams);
        for (BranchRuleInfo branchRuleInfo: branchRuleInfos) {
            addBranchRule(topologyId, newVersionId, new BranchRuleInfo(branchRuleInfo));
        }

        // windowed rules
        Collection<WindowInfo> windowInfos = listWindows(topologyIdVersionIdQueryParams);
        for (WindowInfo windowInfo: windowInfos) {
            addWindow(topologyId, newVersionId, new WindowInfo(windowInfo));
        }

        // rules
        Collection<RuleInfo> ruleInfos = listRules(topologyIdVersionIdQueryParams);
        for (RuleInfo ruleInfo: ruleInfos) {
            addRule(topologyId, newVersionId, new RuleInfo(ruleInfo));
        }

        // add edges
        Collection<TopologyEdge> edges = listTopologyEdges(topologyIdVersionIdQueryParams);
        for (TopologyEdge edge: edges) {
            addTopologyEdge(topologyId, newVersionId, new TopologyEdge(edge));
        }
    }

    public Topology addOrUpdateTopology(Long topologyId, Topology topology) {
        return addOrUpdateTopology(topologyId, getCurrentVersionId(topologyId), topology);
    }

    private Topology addOrUpdateTopology(Long topologyId, Long versionId, Topology topology) {
        topology.setId(topologyId);
        topology.setVersionId(versionId);
        long timestamp = System.currentTimeMillis();
        topology.setVersionTimestamp(timestamp);
        this.dao.addOrUpdate(topology);
        updateVersionTimestamp(versionId, timestamp);
        return topology;
    }

    public TopologyComponent getTopologyComponent(Long topologyId, Long topologyComponentId) {
        TopologyComponent topologyComponent = getTopologySource(topologyId, topologyComponentId);
        if (topologyComponent == null) {
            topologyComponent = getTopologyProcessor(topologyId, topologyComponentId);
            if (topologyComponent == null) {
                topologyComponent = getTopologySink(topologyId, topologyComponentId);
            }
        }
        return topologyComponent;
    }

    public Topology validateTopology(URL schema, Long topologyId)
            throws Exception {
        Topology ds = new Topology();
        ds.setId(topologyId);
        Topology result = this.dao.get(ds.getStorableKey());
        boolean isValidAsPerSchema;
        if (result != null) {
            String json = result.getConfig();
            // first step is to validate against json schema provided
            isValidAsPerSchema = JsonSchemaValidator
                    .isValidJsonAsPerSchema(schema, json);

            if (!isValidAsPerSchema) {
                throw new ComponentConfigException("Topology with id "
                        + topologyId + " failed to validate against json "
                        + "schema");
            }
            // if first step succeeds, proceed to other validations that
            // cannot be covered using json schema
            TopologyLayoutValidator validator = new TopologyLayoutValidator(json);
            validator.validate();

            // finally pass it on for streaming engine based config validations
            this.topologyActions.validate(getTopologyLayout(result));
        }
        return result;
    }

    public void deployTopology(Topology topology) throws Exception {
        TopologyDag dag = topologyDagBuilder.getDag(topology);
        topology.setTopologyDag(dag);
        LOG.debug("Deploying topology {}", topology);
        setUpClusterArtifacts(topology);
        setUpExtraJars(topology);
        topologyActions.deploy(getTopologyLayout(topology));
    }

    private void setUpExtraJars(Topology topology) throws IOException {
        StormTopologyExtraJarsHandler extraJarsHandler = new StormTopologyExtraJarsHandler(this);
        topology.getTopologyDag().traverse(extraJarsHandler);
        Path extraJarsLocation = topologyActions.getExtraJarsLocation(getTopologyLayout(topology));
        makeEmptyDir(extraJarsLocation);
        Set<String> extraJars = new HashSet<>();
        extraJars.addAll(extraJarsHandler.getExtraJars());
        extraJars.addAll(getBundleJars(getTopologyLayout(topology)));
        downloadAndCopyJars(extraJars, extraJarsLocation);
    }

    private Set<String> getBundleJars (TopologyLayout topologyLayout) throws IOException {
        TopologyComponentBundleJarHandler topologyComponentBundleJarHandler = new TopologyComponentBundleJarHandler(this);
        topologyLayout.getTopologyDag().traverse(topologyComponentBundleJarHandler);
        Set<TopologyComponentBundle> bundlesToDeploy = topologyComponentBundleJarHandler.getTopologyComponentBundleSet();
        Set<String> bundleJars = new HashSet<>();
        for (TopologyComponentBundle topologyComponentBundle: bundlesToDeploy) {
            bundleJars.add(topologyComponentBundle.getBundleJar());
        }
        return bundleJars;
    }

    private void downloadAndCopyJars (Set<String> jarsToDownload, Path destinationPath) throws IOException {
        Set<String> copiedJars = new HashSet<>();
        for (String jar: jarsToDownload) {
            if (!copiedJars.contains(jar)) {
                File destPath = Paths.get(destinationPath.toString(), Paths.get(jar).getFileName().toString()).toFile();
                try (InputStream src = fileStorage.downloadFile(jar);
                     FileOutputStream dest = new FileOutputStream(destPath)
                ) {
                    IOUtils.copy(src, dest);
                    copiedJars.add(jar);
                    LOG.debug("Jar {} copied to {}", jar, destPath);
                }
            }
        }
    }

    private void setUpClusterArtifacts(Topology topology) throws IOException {
        String config = topology.getConfig();
        ObjectMapper objectMapper = new ObjectMapper();
        Map jsonMap = objectMapper.readValue(config, Map.class);
        Path artifactsDir = topologyActions.getArtifactsLocation(getTopologyLayout(topology));
        makeEmptyDir(artifactsDir);
        if (jsonMap != null) {
            List<Object> serviceList = (List<Object>) jsonMap.get(TopologyLayoutConstants.JSON_KEY_SERVICES);
            if (serviceList != null) {
                List<Service> services = objectMapper.readValue(objectMapper.writeValueAsString(serviceList),
                        new TypeReference<List<Service>>() {
                        });

                for (Service service : services) {
                    Collection<ServiceConfiguration> configurations = listServiceConfigurations(service.getId());

                    for (ServiceConfiguration configuration : configurations) {
                        writeConfigurationFile(objectMapper, artifactsDir, configuration);
                    }
                }
            }
        }
    }

    private void makeEmptyDir(Path path) throws IOException {
        if (path.toFile().exists()) {
            if (path.toFile().isDirectory()) {
                FileUtils.cleanDirectory(path.toFile());
            } else {
                final String errorMessage = String
                    .format("Location '%s' must be a directory.", path);
                LOG.error(errorMessage);
                throw new IOException(errorMessage);
            }
        } else if (!path.toFile().mkdirs()) {
            LOG.error("Could not create dir {}", path);
            throw new IOException("Could not create dir: " + path);
        }
    }

    // Only known configuration files will be saved to local
    private void writeConfigurationFile(ObjectMapper objectMapper, Path artifactsDir,
        ServiceConfiguration configuration) throws IOException {
        String filename = configuration.getFilename();
        if (filename != null && !filename.isEmpty()) {
            // Configuration itself is aware of file name
            ConfigFileType fileType = ConfigFileType.getFileTypeFromFileName(filename);

            if (fileType != null) {
                File destPath = Paths.get(artifactsDir.toString(), filename).toFile();

                Map<String, Object> conf = objectMapper.readValue(configuration.getConfiguration(), Map.class);

                try {
                    configFileWriter.writeConfigToFile(fileType, conf, destPath);
                    LOG.debug("Resource {} written to {}", filename, destPath);
                } catch (IllegalArgumentException e) {
                    LOG.warn("Don't know how to write resource {} skipping...", filename);
                }
            }
        }
    }

    public void killTopology(Topology topology) throws Exception {
        topologyActions.kill(getTopologyLayout(topology));
    }

    public void suspendTopology(Topology topology) throws Exception {
        topologyActions.suspend(getTopologyLayout(topology));
    }

    public void resumeTopology(Topology topology) throws Exception {
        topologyActions.resume(getTopologyLayout(topology));
    }

    public TopologyActions.Status topologyStatus(Topology topology) throws Exception {
        return this.topologyActions.status(getTopologyLayout(topology));
    }

    public Map<String, TopologyMetrics.ComponentMetric> getTopologyMetrics(Topology topology) throws IOException {
        return this.topologyMetrics.getMetricsForTopology(getTopologyLayout(topology));
    }

    public Map<Long, Double> getCompleteLatency(Topology topology, TopologyComponent component, long from, long to) throws Exception {
        return this.topologyMetrics.getCompleteLatency(getTopologyLayout(topology), getComponentLayout(component), from, to);
    }

    public Map<String, Map<Long, Double>> getComponentStats(Topology topology, TopologyComponent component, Long from, Long to) throws IOException {
        return this.topologyMetrics.getComponentStats(getTopologyLayout(topology), getComponentLayout(component), from, to);
    }

    public Map<String, Map<Long, Double>> getKafkaTopicOffsets(Topology topology, TopologyComponent component, Long from, Long to) throws IOException {
        return this.topologyMetrics.getkafkaTopicOffsets(getTopologyLayout(topology), getComponentLayout(component), from, to);
    }

    public Map<String, Map<Long, Double>> getMetrics(String metricName, String parameters, Long from, Long to) {
        return this.topologyMetrics.getTimeSeriesQuerier().getRawMetrics(metricName, parameters, from, to);
    }

    public TopologyMetrics.TopologyMetric getTopologyMetric(Topology topology) throws IOException {
        return this.topologyMetrics.getTopologyMetric(getTopologyLayout(topology));
    }

    public List<Pair<String, Double>> getTopNAndOtherComponentsLatency(Topology topology, int nOfTopN) throws IOException {
        Map<String, TopologyMetrics.ComponentMetric> metricsForTopology = this.topologyMetrics
            .getMetricsForTopology(getTopologyLayout(topology));

        List<Pair<String, Double>> topNAndOther = new ArrayList<>();

        List<ImmutablePair<String, Double>> latencyOrderedComponents = metricsForTopology.entrySet().stream()
            .map((x) -> new ImmutablePair<>(x.getKey(), x.getValue().getProcessedTime()))
            // reversed sort
            .sorted((c1, c2) -> {
                if (c2.getValue() == null) {
                    // assuming c1 is bigger
                    return -1;
                } else {
                    return c2.getValue().compareTo(c1.getValue());
                }
            })
            .collect(toList());

        latencyOrderedComponents.stream().limit(nOfTopN).forEachOrdered(topNAndOther::add);
        double sumLatencyOthers = latencyOrderedComponents.stream()
            .skip(nOfTopN).filter((x) -> x.getValue() != null)
            .mapToDouble(Pair::getValue).sum();

        topNAndOther.add(new ImmutablePair<>("Others", sumLatencyOthers));

        return topNAndOther;
    }

    public Collection<TopologyComponentBundle.TopologyComponentType> listTopologyComponentBundleTypes() {
        return Arrays.asList(TopologyComponentBundle.TopologyComponentType.values());
    }

    public Collection<TopologyComponentBundle> listTopologyComponentBundlesForTypeWithFilter(TopologyComponentBundle.TopologyComponentType componentType,
                                                                                  List<QueryParam> params) {
        List<TopologyComponentBundle> topologyComponentBundles = new ArrayList<>();
        String ns = TopologyComponentBundle.NAME_SPACE;
        Collection<TopologyComponentBundle> filtered = dao.find(ns, params);
        for (TopologyComponentBundle tcb : filtered) {
            if (tcb.getType().equals(componentType)) {
                topologyComponentBundles.add(tcb);
            }
        }
        return topologyComponentBundles;
    }

    public TopologyComponentBundle getTopologyComponentBundle(Long topologyComponentBundleId) {
        TopologyComponentBundle topologyComponentBundle = new TopologyComponentBundle();
        topologyComponentBundle.setId(topologyComponentBundleId);
        return this.dao.get(topologyComponentBundle.getStorableKey());
    }

    public TopologyComponentBundle addTopologyComponentBundle (TopologyComponentBundle topologyComponentBundle, InputStream bundleJar) throws
            ComponentConfigException, IOException {
        topologyComponentBundle.getTopologyComponentUISpecification().validate();
        loadTransformationClassForBundle(topologyComponentBundle, bundleJar);
        if (!topologyComponentBundle.getBuiltin()) {
            topologyComponentBundle.setBundleJar(getTopologyComponentBundleJarName(topologyComponentBundle));
            uploadFileToStorage(bundleJar, topologyComponentBundle.getBundleJar());
        }
        try {
            if (topologyComponentBundle.getId() == null) {
                topologyComponentBundle.setId(this.dao.nextId(TopologyComponentBundle.NAME_SPACE));
            }
            if (topologyComponentBundle.getTimestamp() == null) {
                topologyComponentBundle.setTimestamp(System.currentTimeMillis());
            }
            this.dao.add(topologyComponentBundle);
        } catch (StorageException e) {
            if (!topologyComponentBundle.getBuiltin()) {
                LOG.debug("StorageException while adding the bundle. Deleting the bundle jar.");
                deleteFileFromStorage(topologyComponentBundle.getBundleJar());
            }
            throw e;
        }
        return topologyComponentBundle;
    }

    public TopologyComponentBundle addOrUpdateTopologyComponentBundle (Long id, TopologyComponentBundle topologyComponentBundle, InputStream bundleJar) throws
            ComponentConfigException, IOException {
        topologyComponentBundle.getTopologyComponentUISpecification().validate();
        loadTransformationClassForBundle(topologyComponentBundle, bundleJar);
        if (!topologyComponentBundle.getBuiltin()) {
            topologyComponentBundle.setBundleJar(getTopologyComponentBundleJarName(topologyComponentBundle));
            uploadFileToStorage(bundleJar, topologyComponentBundle.getBundleJar());
        }
        TopologyComponentBundle existing = new TopologyComponentBundle();
        existing.setId(id);
        existing = this.dao.get(existing.getStorableKey());
        if (!existing.getBuiltin()) {
            try {
                deleteFileFromStorage(existing.getBundleJar());
            } catch (IOException e) {
                if (!topologyComponentBundle.getBuiltin()) {
                    deleteFileFromStorage(topologyComponentBundle.getBundleJar());
                }
                throw e;
            }
        }
        try {
            topologyComponentBundle.setId(id);
            topologyComponentBundle.setTimestamp(System.currentTimeMillis());
            this.dao.addOrUpdate(topologyComponentBundle);
        } catch (StorageException e) {
            if (!topologyComponentBundle.getBuiltin()) {
                deleteFileFromStorage(topologyComponentBundle.getBundleJar());
            }
            throw e;
        }
        return topologyComponentBundle;
    }

    public TopologyComponentBundle removeTopologyComponentBundle (Long id) throws IOException {
        TopologyComponentBundle topologyComponentBundle = new TopologyComponentBundle();
        topologyComponentBundle.setId(id);
        TopologyComponentBundle existing = this.dao.get(topologyComponentBundle.getStorableKey());
        if (!existing.getBuiltin()) {
            deleteFileFromStorage(existing.getBundleJar());
        }
        return dao.remove(existing.getStorableKey());
    }

    public InputStream getFileFromJarStorage(String fileName) throws IOException {
        return this.fileStorage.downloadFile(fileName);
    }

    public Collection<CustomProcessorInfo> listCustomProcessorsFromBundleWithFilter(List<QueryParam> params) throws IOException {
        Collection<TopologyComponentBundle> customProcessors = this.listCustomProcessorBundlesWithFilter(params);
        Collection<CustomProcessorInfo> result = new ArrayList<>();
        for (TopologyComponentBundle cp : customProcessors) {
            CustomProcessorInfo customProcessorInfo = new CustomProcessorInfo();
            result.add(customProcessorInfo.fromTopologyComponentBundle(cp));
        }
        return result;
    }

    private Collection<TopologyComponentBundle> listCustomProcessorBundlesWithFilter(List<QueryParam> params) throws IOException {
        List<QueryParam> queryParamsForTopologyComponent = new ArrayList<>();
        queryParamsForTopologyComponent.add(new QueryParam(TopologyComponentBundle.SUB_TYPE, TopologyLayoutConstants.JSON_KEY_CUSTOM_PROCESSOR_SUB_TYPE));
        for (QueryParam qp : params) {
            if (qp.getName().equals(TopologyComponentBundle.STREAMING_ENGINE)) {
                queryParamsForTopologyComponent.add(qp);
            }
        }
        Collection<TopologyComponentBundle> customProcessors = this.listTopologyComponentBundlesForTypeWithFilter(TopologyComponentBundle.TopologyComponentType
                        .PROCESSOR, queryParamsForTopologyComponent);
        Collection<TopologyComponentBundle> result = new ArrayList<>();
        for (TopologyComponentBundle cp : customProcessors) {
            Map<String, Object> config = new HashMap<>();
            for (TopologyComponentUISpecification.UIField uiField: cp.getTopologyComponentUISpecification().getFields()) {
                config.put(uiField.getFieldName(), uiField.getDefaultValue());
            }
            boolean matches = true;
            for (QueryParam qp : params) {
                if (!qp.getName().equals(TopologyComponentBundle.STREAMING_ENGINE) && !qp.getValue().equals(config.get(qp.getName()))) {
                    matches = false;
                    break;
                }
            }
            if (matches) {
                result.add(cp);
            }
        }
        return result;
    }

    public CustomProcessorInfo addCustomProcessorInfoAsBundle(CustomProcessorInfo customProcessorInfo, InputStream jarFile) throws IOException,
            ComponentConfigException {
        try {
            uploadFileToStorage(jarFile, customProcessorInfo.getJarFileName());
            TopologyComponentBundle topologyComponentBundle = customProcessorInfo.toTopologyComponentBundle();
            this.addTopologyComponentBundle(topologyComponentBundle, null);
        } catch (IOException e) {
            LOG.error("IOException thrown while trying to upload jar for %s", customProcessorInfo.getName());
            throw e;
        } catch (StorageException se) {
            LOG.error("StorageException thrown while adding custom processor info %s", customProcessorInfo.getName());
            try {
                deleteFileFromStorage(customProcessorInfo.getJarFileName());
            } catch (IOException e) {
                LOG.error("Unexpected exception thrown while cleaning up custom processor info %s", customProcessorInfo.getName());
                throw e;
            }
            throw se;
        }
        return customProcessorInfo;
    }

    public CustomProcessorInfo updateCustomProcessorInfoAsBundle(CustomProcessorInfo customProcessorInfo, InputStream jarFile) throws
            IOException, ComponentConfigException {
        List<QueryParam> queryParams = new ArrayList<>();
        queryParams.add(new QueryParam(CustomProcessorInfo.NAME, customProcessorInfo.getName()));
        Collection<TopologyComponentBundle> result = this.listCustomProcessorBundlesWithFilter(queryParams);
        if (result.isEmpty() || result.size() != 1) {
            throw new IOException("Failed to update custom processor with name:" + customProcessorInfo.getName());
        }
        TopologyComponentBundle customProcessorBundle = result.iterator().next();
        deleteFileFromStorage(new CustomProcessorInfo().fromTopologyComponentBundle(customProcessorBundle).getJarFileName());
        uploadFileToStorage(jarFile, customProcessorInfo.getJarFileName());
        TopologyComponentBundle newCustomProcessorBundle = customProcessorInfo.toTopologyComponentBundle();
        this.addOrUpdateTopologyComponentBundle(customProcessorBundle.getId(), newCustomProcessorBundle, null);
        return customProcessorInfo;
    }

    public String uploadFileToStorage(InputStream inputStream, String jarFileName) throws IOException {
        return fileStorage.uploadFile(inputStream, jarFileName);
    }

    public InputStream downloadFileFromStorage(String jarName) throws IOException {
        return fileStorage.downloadFile(jarName);
    }

    public boolean deleteFileFromStorage(String jarName) throws IOException {
        return fileStorage.deleteFile(jarName);
    }

    public CustomProcessorInfo removeCustomProcessorInfoAsBundle(String name) throws IOException {
        List<QueryParam> queryParams = new ArrayList<>();
        queryParams.add(new QueryParam(CustomProcessorInfo.NAME, name));
        Collection<TopologyComponentBundle> result = this.listCustomProcessorBundlesWithFilter(queryParams);
        if (result.isEmpty() || result.size() != 1) {
            throw new IOException("Failed to delete custom processor with name:" + name);
        }
        TopologyComponentBundle customProcessorBundle = result.iterator().next();
        CustomProcessorInfo customProcessorInfo = new CustomProcessorInfo();
        deleteFileFromStorage(customProcessorInfo.fromTopologyComponentBundle(customProcessorBundle).getJarFileName());
        this.removeTopologyComponentBundle(customProcessorBundle.getId());
        return customProcessorInfo;
    }

    public Collection<TopologyEditorMetadata> listTopologyEditorMetadata() {
        List<TopologyEditorMetadata> metadatas = new ArrayList<>();
        Collection<TopologyVersionInfo> currentVersions = listCurrentTopologyVersionInfos();
        for (TopologyVersionInfo version : currentVersions) {
            List<QueryParam> queryParams = WSUtils.buildTopologyIdAndVersionIdAwareQueryParams(
                    version.getTopologyId(), version.getId(), null);
            metadatas.addAll(listTopologyEditorMetadata(queryParams));
        }
        return metadatas;
    }

    public Collection<TopologyEditorMetadata> listTopologyEditorMetadata(List<QueryParam> queryParams) {
        return this.dao.find(TopologyEditorMetadata.NAME_SPACE, queryParams);
    }


    public TopologyEditorMetadata getTopologyEditorMetadata(Long topologyId) {
        return getTopologyEditorMetadata(topologyId, getCurrentVersionId(topologyId));
    }

    public TopologyEditorMetadata getTopologyEditorMetadata(Long topologyId, Long versionId) {
        TopologyEditorMetadata topologyEditorMetadata = new TopologyEditorMetadata();
        topologyEditorMetadata.setTopologyId(topologyId);
        topologyEditorMetadata.setVersionId(versionId);
        return this.dao.get(topologyEditorMetadata.getStorableKey());
    }

    public TopologyEditorMetadata addTopologyEditorMetadata(Long topologyId,
                                                            TopologyEditorMetadata topologyEditorMetadata) {
        return addTopologyEditorMetadata(topologyId, getCurrentVersionId(topologyId), topologyEditorMetadata);
    }

    public TopologyEditorMetadata addTopologyEditorMetadata(Long topologyId,
                                                            Long versionId,
                                                            TopologyEditorMetadata topologyEditorMetadata) {

        long timestamp = System.currentTimeMillis();
        topologyEditorMetadata.setTimestamp(timestamp);
        topologyEditorMetadata.setVersionId(versionId);
        this.dao.add(topologyEditorMetadata);
        updateVersionTimestamp(versionId, timestamp);
        return topologyEditorMetadata;
    }

    public TopologyEditorMetadata addOrUpdateTopologyEditorMetadata(Long topologyId, TopologyEditorMetadata topologyEditorMetadata) {
        Long currentTopologyVersionId = getCurrentVersionId(topologyId);
        topologyEditorMetadata.setTopologyId(topologyId);
        topologyEditorMetadata.setVersionId(currentTopologyVersionId);
        long timestamp = System.currentTimeMillis();
        topologyEditorMetadata.setTimestamp(timestamp);
        this.dao.addOrUpdate(topologyEditorMetadata);
        updateVersionTimestamp(currentTopologyVersionId, timestamp);
        return topologyEditorMetadata;
    }

    public TopologyEditorMetadata removeTopologyEditorMetadata(Long topologyId) {
        return removeTopologyEditorMetadata(topologyId, getCurrentVersionId(topologyId));
    }

    public TopologyEditorMetadata removeTopologyEditorMetadata(Long topologyId, Long versionId) {
        TopologyEditorMetadata topologyEditorMetadata = getTopologyEditorMetadata(topologyId, versionId);
        if (topologyEditorMetadata != null) {
            topologyEditorMetadata = dao.remove(topologyEditorMetadata.getStorableKey());
            topologyEditorMetadata.setTimestamp(updateVersionTimestamp(versionId).getTimestamp());
        }
        return topologyEditorMetadata;
    }

    /**
     * returns the 'CURRENT' version of the source with given source Id
     */
    public TopologySource getTopologySource(Long topologyId, Long sourceId) {
        return getTopologySource(topologyId, sourceId, getCurrentVersionId(topologyId));
    }

    public TopologySource getTopologySource(Long topologyId, Long sourceId, Long versionId) {
        TopologySource topologySource = new TopologySource();
        topologySource.setId(sourceId);
        topologySource.setVersionId(versionId);
        TopologySource source = dao.get(new StorableKey(TOPOLOGY_SOURCE_NAMESPACE, topologySource.getPrimaryKey()));
        if (source == null || !source.getTopologyId().equals(topologyId)) {
            return null;
        }
        fillSourceStreams(source);
        source.setVersionTimestamp(getVersionTimestamp(versionId));
        return source;
    }

    /**
     * Generate id from the {@link TopologyComponent} namespace
     * so that its unique across source, sink and processors.
     * Similar to Table per concrete class hibernate strategy.
     */
    private Long getNextTopologyComponentId() {
        TopologyComponent component = new TopologyComponent();
        Long id = dao.nextId(TOPOLOGY_COMPONENT_NAMESPACE);
        component.setId(id);
        dao.add(component);
        dao.remove(component.getStorableKey());
        return id;
    }

    public TopologySource addTopologySource(Long topologyId, TopologySource topologySource) {
        return addTopologySource(topologyId, getCurrentVersionId(topologyId), topologySource);
    }

    public TopologySource addTopologySource(Long topologyId,
                                            Long versionId,
                                            TopologySource topologySource) {
        if (topologySource.getId() == null) {
            topologySource.setId(getNextTopologyComponentId());
        }
        topologySource.setVersionId(versionId);
        topologySource.setTopologyId(topologyId);
        List<StreamInfo> streamInfos = addTopologyOutputComponent(topologySource);
        addSourceStreamMapping(topologySource, topologySource.getOutputStreamIds());
        topologySource.setOutputStreams(streamInfos);
        topologySource.setVersionTimestamp(updateVersionTimestamp(versionId).getTimestamp());
        return topologySource;
    }

    private List<StreamInfo> addTopologyOutputComponent(TopologyOutputComponent outputComponent) {
        List<StreamInfo> streamInfos;
        if (outputComponent.getOutputStreams() != null) {
            streamInfos = addOutputStreams(outputComponent.getTopologyId(), outputComponent.getVersionId(),
                    outputComponent.getOutputStreams());
            outputComponent.setOutputStreamIds(new ArrayList<>(Collections2.transform(streamInfos, new Function<StreamInfo, Long>() {
                @Override
                public Long apply(StreamInfo input) {
                    return input.getId();
                }
            })));
        } else if (outputComponent.getOutputStreamIds() != null) {
            streamInfos = getOutputStreams(outputComponent.getTopologyId(), outputComponent.getVersionId(),
                    outputComponent.getOutputStreamIds());
        } else {
            streamInfos = Collections.emptyList();
            outputComponent.setOutputStreamIds(Collections.<Long>emptyList());
        }
        dao.add(outputComponent);
        return streamInfos;
    }

    private List<StreamInfo> getOutputStreams(Long topologyId, Long versionId, List<Long> outputStreamIds) {
        List<StreamInfo> streamInfos = new ArrayList<>();
        for (Long outputStreamId : outputStreamIds) {
            StreamInfo streamInfo;
            if ((streamInfo = getStreamInfo(topologyId, outputStreamId, versionId)) == null) {
                throw new IllegalArgumentException("Output stream with id '" + outputStreamId + "' does not exist.");
            }
            streamInfos.add(streamInfo);
        }
        return streamInfos;
    }

    public TopologySource addOrUpdateTopologySource(Long topologyId, Long sourceId, TopologySource topologySource) {
        Long currentTopologyVersionId = getCurrentVersionId(topologyId);
        topologySource.setId(sourceId);
        topologySource.setVersionId(currentTopologyVersionId);
        topologySource.setTopologyId(topologyId);
        dao.addOrUpdate(topologySource);
        List<Long> newList = Collections.emptyList();
        if (topologySource.getOutputStreamIds() != null) {
            newList = topologySource.getOutputStreamIds();
        } else if (topologySource.getOutputStreams() != null) {
            newList = updateOutputStreams(topologySource);
        }
        List<Long> existing = getOutputStreamIds(topologySource);
        Sets.SetView<Long> streamIdsToRemove = Sets.difference(ImmutableSet.copyOf(existing), ImmutableSet.copyOf(newList));
        Sets.SetView<Long> streamIdsToAdd = Sets.difference(ImmutableSet.copyOf(newList), ImmutableSet.copyOf(existing));
        removeSourceStreamMapping(topologySource, Lists.newArrayList(streamIdsToRemove));
        addSourceStreamMapping(topologySource, Lists.newArrayList(streamIdsToAdd));
<<<<<<< HEAD
        return getTopologySource(topologyid, sourceId, currentTopologyVersionId);
=======
        TopologySource updatedSource = getTopologySource(topologyId, sourceId, currentTopologyVersionId);
        updatedSource.setVersionTimestamp(updateVersionTimestamp(currentTopologyVersionId).getTimestamp());
        return updatedSource;
>>>>>>> 61976237
    }

    private List<Long> updateOutputStreams(TopologyOutputComponent outputComponent) {
        List<Long> newStreamIds = new ArrayList<>();
        for (StreamInfo streamInfo : outputComponent.getOutputStreams()) {
            if (streamInfo.getId() != null && getStreamInfo(outputComponent.getTopologyId(), streamInfo.getId()) != null) {
                addOrUpdateStreamInfo(outputComponent.getTopologyId(), streamInfo.getId(), streamInfo);
                newStreamIds.add(streamInfo.getId());
            } else {
                newStreamIds.add(addStreamInfo(outputComponent.getTopologyId(), streamInfo).getId());
            }
        }
        return newStreamIds;
    }

    public TopologySource removeTopologySource(Long topologyId, Long sourceId) {
        return removeTopologySource(topologyId, sourceId, getCurrentVersionId(topologyId));
    }

    public TopologySource removeTopologySource(Long topologyId, Long sourceId, Long versionId) {
        TopologySource topologySource = getTopologySource(topologyId, sourceId, versionId);
        if (topologySource != null) {
            topologySource = dao.<TopologySource>remove(new StorableKey(TOPOLOGY_SOURCE_NAMESPACE, topologySource.getPrimaryKey()));
            removeSourceStreamMapping(topologySource);
            topologySource.setVersionTimestamp(updateVersionTimestamp(versionId).getTimestamp());
        }
        return topologySource;
    }

    public Collection<TopologySource> listTopologySources() {
        return fillSourceStreams(dao.<TopologySource>list(TOPOLOGY_SOURCE_NAMESPACE));
    }

    public Collection<TopologySource> listTopologySources(List<QueryParam> params) throws Exception {
        return fillSourceStreams(dao.<TopologySource>find(TOPOLOGY_SOURCE_NAMESPACE, params));
    }

    private List<StreamInfo> addOutputStreams(Long topologyId, Long versionId, List<StreamInfo> streams) {
        List<StreamInfo> streamInfos = new ArrayList<>();
        for (StreamInfo outputStream : streams) {
            streamInfos.add(addStreamInfo(topologyId, versionId, outputStream));
        }
        return streamInfos;
    }

    private void addSourceStreamMapping(TopologySource topologySource, List<Long> streamIds) {
        for (Long outputStreamId : streamIds) {
            dao.<TopologySourceStreamMapping>add(new TopologySourceStreamMapping(topologySource.getId(),
                    topologySource.getVersionId(), outputStreamId));
        }
    }

    private void removeSourceStreamMapping(TopologySource topologySource) {
        if (topologySource != null) {
            removeSourceStreamMapping(topologySource, topologySource.getOutputStreamIds());
        }
    }

    private void removeSourceStreamMapping(TopologySource topologySource, List<Long> streamIds) {
        if (topologySource != null) {
            for (Long outputStreamId : streamIds) {
                TopologySourceStreamMapping mapping = new TopologySourceStreamMapping(
                        topologySource.getId(),
                        topologySource.getVersionId(),
                        outputStreamId);
                dao.<TopologySourceStreamMapping>remove(mapping.getStorableKey());
            }
        }
    }

    private List<Long> getOutputStreamIds(TopologySource topologySource) {
        List<Long> streamIds = new ArrayList<>();
        if (topologySource != null) {
            QueryParam qp1 = new QueryParam(TopologySourceStreamMapping.FIELD_SOURCE_ID,
                    String.valueOf(topologySource.getId()));
            QueryParam qp2 = new QueryParam(TopologySourceStreamMapping.FIELD_VERSION_ID,
                    String.valueOf(topologySource.getVersionId()));
            for (TopologySourceStreamMapping mapping : listTopologySourceStreamMapping(ImmutableList.of(qp1, qp2))) {
                streamIds.add(mapping.getStreamId());
            }
        }
        return streamIds;
    }

    private Collection<TopologySourceStreamMapping> listTopologySourceStreamMapping(List<QueryParam> params) {
        try {
            return dao.find(TOPOLOGY_SOURCE_STREAM_MAPPING_NAMESPACE, params);
        } catch (Exception ex) {
            throw new RuntimeException(ex);
        }
    }

    private void fillProcessorStreams(TopologyProcessor processor) {
        if (processor != null) {
            fillProcessorStreams(Collections.singletonList(processor));
        }
    }

    private Collection<TopologyProcessor> fillProcessorStreams(Collection<TopologyProcessor> processors) {
        if (processors != null) {
            for (TopologyProcessor processor : processors) {
                List<StreamInfo> streamInfos = getOutputStreams(processor);
                processor.setOutputStreams(streamInfos);
                processor.setOutputStreamIds(new ArrayList<>(Collections2.transform(streamInfos, new Function<StreamInfo, Long>() {
                    @Nullable
                    @Override
                    public Long apply(@Nullable StreamInfo input) {
                        return input.getId();
                    }
                })));
            }
        }
        return processors;
    }

    private List<StreamInfo> getOutputStreams(TopologyProcessor topologyProcessor) {
        List<StreamInfo> streams = new ArrayList<>();
        if (topologyProcessor != null) {
            QueryParam qp1 = new QueryParam(TopologyProcessorStreamMapping.FIELD_PROCESSOR_ID,
                    String.valueOf(topologyProcessor.getId()));
            QueryParam qp2 = new QueryParam(TopologyProcessorStreamMapping.FIELD_VERSION_ID,
                    String.valueOf(topologyProcessor.getVersionId()));
            for (TopologyProcessorStreamMapping mapping : listTopologyProcessorStreamMapping(ImmutableList.of(qp1, qp2))) {
                StreamInfo streamInfo = getStreamInfo(topologyProcessor.getTopologyId(), mapping.getStreamId(), topologyProcessor.getVersionId());
                if (streamInfo != null) {
                    streams.add(streamInfo);
                }
            }
        }
        return streams;
    }

    private void fillSourceStreams(TopologySource source) {
        if (source != null) {
            fillSourceStreams(Collections.singletonList(source));
        }
    }

    private Collection<TopologySource> fillSourceStreams(Collection<TopologySource> sources) {
        if (sources != null) {
            for (TopologySource source : sources) {
                List<StreamInfo> streamInfos = getOutputStreams(source);
                source.setOutputStreams(streamInfos);
                source.setOutputStreamIds(new ArrayList<>(Collections2.transform(streamInfos, new Function<StreamInfo, Long>() {
                    @Nullable
                    @Override
                    public Long apply(@Nullable StreamInfo input) {
                        return input.getId();
                    }
                })));
            }
        }
        return sources;
    }

    private List<StreamInfo> getOutputStreams(TopologySource topologySource) {
        List<StreamInfo> streams = new ArrayList<>();
        if (topologySource != null) {
            QueryParam qp1 = new QueryParam(TopologySourceStreamMapping.FIELD_SOURCE_ID,
                    String.valueOf(topologySource.getId()));
            QueryParam qp2 = new QueryParam(TopologySourceStreamMapping.FIELD_VERSION_ID,
                    String.valueOf(topologySource.getVersionId()));
            for (TopologySourceStreamMapping mapping : listTopologySourceStreamMapping(ImmutableList.of(qp1, qp2))) {
                StreamInfo streamInfo = getStreamInfo(topologySource.getTopologyId(), mapping.getStreamId(), topologySource.getVersionId());
                if (streamInfo != null) {
                    streams.add(streamInfo);
                }
            }
        }
        return streams;
    }

    public TopologySink getTopologySink(Long topologyId, Long sinkId) {
        return getTopologySink(topologyId, sinkId, getCurrentVersionId(topologyId));
    }

    public TopologySink getTopologySink(Long topologyId, Long sinkId, Long versionId) {
        TopologySink topologySink = new TopologySink();
        topologySink.setId(sinkId);
        topologySink.setVersionId(versionId);
        TopologySink sink = dao.get(new StorableKey(TOPOLOGY_SINK_NAMESPACE, topologySink.getPrimaryKey()));
        if (sink == null || !sink.getTopologyId().equals(topologyId)) {
            return null;
        }
        sink.setVersionTimestamp(getVersionTimestamp(versionId));
        return sink;
    }

    public TopologySink addTopologySink(Long topologyId, TopologySink topologySink) {
        return addTopologySink(topologyId, getCurrentVersionId(topologyId), topologySink);
    }

    public TopologySink addTopologySink(Long topologyId,
                                        Long versionId,
                                        TopologySink topologySink) {
        if (topologySink.getId() == null) {
            topologySink.setId(getNextTopologyComponentId());
        }
        topologySink.setVersionId(versionId);
        topologySink.setTopologyId(topologyId);
        dao.add(topologySink);
        topologySink.setVersionTimestamp(updateVersionTimestamp(versionId).getTimestamp());
        return topologySink;
    }

    public TopologySink addOrUpdateTopologySink(Long topologyId, Long id, TopologySink topologySink) {
        Long currentTopologyVersionId = getCurrentVersionId(topologyId);
        topologySink.setId(id);
        topologySink.setVersionId(currentTopologyVersionId);
        topologySink.setTopologyId(topologyId);
        dao.addOrUpdate(topologySink);
        topologySink.setVersionTimestamp(updateVersionTimestamp(currentTopologyVersionId).getTimestamp());
        return topologySink;
    }

    public TopologySink removeTopologySink(Long topologyId, Long sinkId) {
        return removeTopologySink(topologyId, sinkId, getCurrentVersionId(topologyId));
    }

    public TopologySink removeTopologySink(Long topologyId, Long sinkId, Long versionId) {
        TopologySink topologySink = getTopologySink(topologyId, sinkId, versionId);
        if (topologySink != null) {
            topologySink = dao.<TopologySink>remove(new StorableKey(TOPOLOGY_SINK_NAMESPACE, topologySink.getPrimaryKey()));
            topologySink.setVersionTimestamp(updateVersionTimestamp(versionId).getTimestamp());
        }
        return topologySink;
    }

    public Collection<TopologySink> listTopologySinks() {
        return dao.list(TOPOLOGY_SINK_NAMESPACE);
    }

    public Collection<TopologySink> listTopologySinks(List<QueryParam> params) throws Exception {
        return dao.find(TOPOLOGY_SINK_NAMESPACE, params);
    }

    public TopologyProcessor getTopologyProcessor(Long topologyId, Long processorId) {
        return getTopologyProcessor(topologyId, processorId, getCurrentVersionId(topologyId));
    }

    public TopologyProcessor getTopologyProcessor(Long topologyId, Long processorId, Long versionId) {
        TopologyProcessor topologyProcessor = new TopologyProcessor();
        topologyProcessor.setId(processorId);
        topologyProcessor.setVersionId(versionId);
        TopologyProcessor processor = dao.get(new StorableKey(TOPOLOGY_PROCESSOR_NAMESPACE, topologyProcessor.getPrimaryKey()));
        if (processor == null || !processor.getTopologyId().equals(topologyId)) {
            return null;
        }
        fillProcessorStreams(processor);
        processor.setVersionTimestamp(getVersionTimestamp(versionId));
        return processor;
    }

    public TopologyProcessor addTopologyProcessor(Long topologyId, TopologyProcessor topologyProcessor) {
        return addTopologyProcessor(topologyId, getCurrentVersionId(topologyId), topologyProcessor);
    }

    public TopologyProcessor addTopologyProcessor(Long topologyId,
                                                  Long versionId,
                                                  TopologyProcessor topologyProcessor) {
        if (topologyProcessor.getId() == null) {
            topologyProcessor.setId(getNextTopologyComponentId());
        }
        topologyProcessor.setVersionId(versionId);
        topologyProcessor.setTopologyId(topologyId);
        List<StreamInfo> streamInfos = addTopologyOutputComponent(topologyProcessor);
        addProcessorStreamMapping(topologyProcessor, topologyProcessor.getOutputStreamIds());
        topologyProcessor.setOutputStreams(streamInfos);
        topologyProcessor.setVersionTimestamp(updateVersionTimestamp(versionId).getTimestamp());
        return topologyProcessor;
    }

    public TopologyProcessor addOrUpdateTopologyProcessor(Long topologyId, Long id, TopologyProcessor topologyProcessor) {
        Long currentTopologyVersionId = getCurrentVersionId(topologyId);
        topologyProcessor.setId(id);
        topologyProcessor.setVersionId(currentTopologyVersionId);
        topologyProcessor.setTopologyId(topologyId);
        dao.addOrUpdate(topologyProcessor);
        List<Long> newList = Collections.emptyList();
        if (topologyProcessor.getOutputStreamIds() != null) {
            newList = topologyProcessor.getOutputStreamIds();
        } else if (topologyProcessor.getOutputStreams() != null) {
            newList = updateOutputStreams(topologyProcessor);
        }
        List<Long> existing = getOutputStreamIds(topologyProcessor);
        Sets.SetView<Long> streamIdsToRemove = Sets.difference(ImmutableSet.copyOf(existing), ImmutableSet.copyOf(newList));
        Sets.SetView<Long> streamIdsToAdd = Sets.difference(ImmutableSet.copyOf(newList), ImmutableSet.copyOf(existing));
        removeProcessorStreamMapping(topologyProcessor, Lists.newArrayList(streamIdsToRemove));
        addProcessorStreamMapping(topologyProcessor, Lists.newArrayList(streamIdsToAdd));
<<<<<<< HEAD
        return getTopologyProcessor(topologyid, id, currentTopologyVersionId);
=======
        TopologyProcessor updatedProcessor = getTopologyProcessor(topologyId, id, currentTopologyVersionId);
        updatedProcessor.setVersionTimestamp(updateVersionTimestamp(currentTopologyVersionId).getTimestamp());
        return topologyProcessor;
>>>>>>> 61976237
    }

    public TopologyProcessor removeTopologyProcessor(Long topologyId, Long processorId) {
        return removeTopologyProcessor(topologyId, processorId, getCurrentVersionId(topologyId));
    }

    public TopologyProcessor removeTopologyProcessor(Long topologyId, Long processorId, Long versionId) {
        TopologyProcessor topologyProcessor = getTopologyProcessor(topologyId, processorId, versionId);
        if (topologyProcessor != null) {
            topologyProcessor = dao.<TopologyProcessor>remove(new StorableKey(TOPOLOGY_PROCESSOR_NAMESPACE, topologyProcessor.getPrimaryKey()));
            removeProcessorStreamMapping(topologyProcessor);
            topologyProcessor.setVersionTimestamp(updateVersionTimestamp(versionId).getTimestamp());
        }
        return topologyProcessor;
    }

    public Collection<TopologyProcessor> listTopologyProcessors() {
        return fillProcessorStreams(dao.<TopologyProcessor>list(TOPOLOGY_PROCESSOR_NAMESPACE));
    }

    public Collection<TopologyProcessor> listTopologyProcessors(List<QueryParam> params) throws Exception {
        return fillProcessorStreams(dao.<TopologyProcessor>find(TOPOLOGY_PROCESSOR_NAMESPACE, params));
    }

    private void createProcessorStreamMapping(TopologyProcessor topologyProcessor, List<StreamInfo> streams) {
        for (StreamInfo outputStream : streams) {
            StreamInfo addedStream = addStreamInfo(topologyProcessor.getTopologyId(), outputStream);
            dao.<TopologyProcessorStreamMapping>add(new TopologyProcessorStreamMapping(topologyProcessor.getId(),
                    topologyProcessor.getVersionId(),
                    addedStream.getId()));
        }
    }

    private void addProcessorStreamMapping(TopologyProcessor topologyProcessor, List<Long> streamIds) {
        for (Long outputStreamId : streamIds) {
            dao.<TopologyProcessorStreamMapping>add(new TopologyProcessorStreamMapping(topologyProcessor.getId(),
                    topologyProcessor.getVersionId(),
                    outputStreamId));
        }
    }

    private void removeProcessorStreamMapping(TopologyProcessor topologyProcessor) {
        if (topologyProcessor != null) {
            removeProcessorStreamMapping(topologyProcessor, topologyProcessor.getOutputStreamIds());
        }
    }

    private void removeProcessorStreamMapping(TopologyProcessor topologyProcessor, List<Long> streamIds) {
        if (topologyProcessor != null) {
            for (Long outputStreamId : streamIds) {
                TopologyProcessorStreamMapping mapping = new TopologyProcessorStreamMapping(topologyProcessor.getId(),
                        topologyProcessor.getVersionId(),
                        outputStreamId);
                dao.<TopologyProcessorStreamMapping>remove(mapping.getStorableKey());
            }
        }
    }

    private List<Long> getOutputStreamIds(TopologyProcessor topologyProcessor) {
        List<Long> streamIds = new ArrayList<>();
        if (topologyProcessor != null) {
            QueryParam qp1 = new QueryParam(TopologyProcessorStreamMapping.FIELD_PROCESSOR_ID,
                    String.valueOf(topologyProcessor.getId()));
            QueryParam qp2 = new QueryParam(TopologyProcessorStreamMapping.FIELD_VERSION_ID,
                    String.valueOf(topologyProcessor.getVersionId()));
            for (TopologyProcessorStreamMapping mapping : listTopologyProcessorStreamMapping(ImmutableList.of(qp1, qp2))) {
                streamIds.add(mapping.getStreamId());
            }
        }
        return streamIds;
    }

    private Collection<TopologyProcessorStreamMapping> listTopologyProcessorStreamMapping(List<QueryParam> params) {
        try {
            return dao.find(TOPOLOGY_PROCESSOR_STREAM_MAPPING_NAMESPACE, params);
        } catch (Exception ex) {
            throw new RuntimeException(ex);
        }
    }

    public TopologyEdge getTopologyEdge(Long topologyId, Long edgeId) {
        return getTopologyEdge(topologyId, edgeId, getCurrentVersionId(topologyId));
    }

    public TopologyEdge getTopologyEdge(Long topologyId, Long edgeId, Long versionId) {
        TopologyEdge topologyEdge = new TopologyEdge();
        topologyEdge.setId(edgeId);
        topologyEdge.setVersionId(versionId);
        TopologyEdge edge = dao.get(new StorableKey(TOPOLOGY_EDGE_NAMESPACE, topologyEdge.getPrimaryKey()));
        if (edge == null || !edge.getTopologyId().equals(topologyId)) {
            return null;
        }
        edge.setVersionTimestamp(getVersionTimestamp(versionId));
        return edge;
    }

    public TopologyEdge addTopologyEdge(Long topologyId, TopologyEdge topologyEdge) {
        return addTopologyEdge(topologyId, getCurrentVersionId(topologyId), topologyEdge);
    }

    public TopologyEdge addTopologyEdge(Long topologyId,
                                        Long versionId,
                                        TopologyEdge topologyEdge) {
        if (topologyEdge.getId() == null) {
            topologyEdge.setId(dao.nextId(TOPOLOGY_EDGE_NAMESPACE));
        }
        topologyEdge.setVersionId(versionId);
        topologyEdge.setTopologyId(topologyId);
        validateEdge(topologyEdge);
        checkDuplicateEdge(topologyEdge);
        dao.add(topologyEdge);
        topologyEdge.setVersionTimestamp(updateVersionTimestamp(versionId).getTimestamp());
        return topologyEdge;
    }

    // validate from, to and stream ids of the edge
    private void validateEdge(TopologyEdge edge) {
        TopologySource source = getTopologySource(edge.getTopologyId(), edge.getFromId(), edge.getVersionId());
        TopologyProcessor processor = getTopologyProcessor(edge.getTopologyId(), edge.getFromId(), edge.getVersionId());
        if ((source == null || !source.getTopologyId().equals(edge.getTopologyId()))
                && (processor == null || !processor.getTopologyId().equals(edge.getTopologyId()))) {
            throw new IllegalArgumentException("Invalid source for edge " + edge);
        }
        TopologyOutputComponent outputComponent = source != null ? source : processor;
        processor = getTopologyProcessor(edge.getTopologyId(), edge.getToId(), edge.getVersionId());
        TopologySink sink = getTopologySink(edge.getTopologyId(), edge.getToId(), edge.getVersionId());
        if ((processor == null || !processor.getTopologyId().equals(edge.getTopologyId()))
                && (sink == null || !sink.getTopologyId().equals(edge.getTopologyId()))) {
            throw new IllegalArgumentException("Invalid destination for edge " + edge);
        }

        Set<Long> outputStreamIds = new HashSet<>();
        if (outputComponent.getOutputStreamIds() != null) {
            outputStreamIds.addAll(outputComponent.getOutputStreamIds());
        } else if (outputComponent.getOutputStreams() != null) {
            outputStreamIds.addAll(Collections2.transform(outputComponent.getOutputStreams(), new Function<StreamInfo, Long>() {
                @Override
                public Long apply(StreamInfo input) {
                    return input.getId();
                }
            }));
        }

        Collection<Long> edgeStreamIds = Collections2.transform(edge.getStreamGroupings(),
                new Function<StreamGrouping, Long>() {
                    public Long apply(StreamGrouping streamGrouping) {
                        return streamGrouping.getStreamId();
                    }
                });
        if (!outputStreamIds.containsAll(edgeStreamIds)) {
            throw new IllegalArgumentException("Edge stream Ids " + edgeStreamIds +
                    " must be a subset of outputStreamIds " + outputStreamIds);
        }
        // check the fields specified in the fields grouping is a subset of the stream fields
        for (StreamGrouping streamGrouping : edge.getStreamGroupings()) {
            List<String> fields;
            if ((fields = streamGrouping.getFields()) != null) {
                Set<String> streamFields = new HashSet<>(
                        Collections2.transform(getStreamInfo(edge.getTopologyId(),
                                streamGrouping.getStreamId(),
                                edge.getVersionId())
                                .getFields(),
                                new Function<Schema.Field, String>() {
                                    public String apply(Schema.Field field) {
                                        return field.getName();
                                    }
                                }));
                if (!streamFields.containsAll(fields)) {
                    throw new IllegalArgumentException("Fields in the grouping " + fields +
                            " must be a subset the stream fields " + streamFields);
                }
            }
        }
    }

    // check if edge already exists for given topology between same source and dest
    private void checkDuplicateEdge(TopologyEdge edge) {
        List<QueryParam> queryParams = new ArrayList<>();
        queryParams.add(new QueryParam(TopologyEdge.TOPOLOGYID, edge.getTopologyId().toString()));
        queryParams.add(new QueryParam(TopologyEdge.VERSIONID, edge.getVersionId().toString()));
        queryParams.add(new QueryParam(TopologyEdge.FROMID, edge.getFromId().toString()));
        queryParams.add(new QueryParam(TopologyEdge.TOID, edge.getToId().toString()));

        try {
            Collection<TopologyEdge> existingEdges = listTopologyEdges(queryParams);
            if (existingEdges != null && !existingEdges.isEmpty()) {
                throw new IllegalArgumentException("Edge already exists between source and destination, use update api");
            }
        } catch (Exception ex) {
            throw new RuntimeException(ex);
        }
    }

    public TopologyEdge addOrUpdateTopologyEdge(Long topologyId, Long id, TopologyEdge topologyEdge) {
        Long currentTopologyVersionId = getCurrentVersionId(topologyId);
        topologyEdge.setId(id);
        topologyEdge.setVersionId(currentTopologyVersionId);
        topologyEdge.setTopologyId(topologyId);
        validateEdge(topologyEdge);
        dao.addOrUpdate(topologyEdge);
        topologyEdge.setVersionTimestamp(updateVersionTimestamp(currentTopologyVersionId).getTimestamp());
        return topologyEdge;
    }

    public TopologyEdge removeTopologyEdge(Long topologyId, Long edgeId) {
        return removeTopologyEdge(topologyId, edgeId, getCurrentVersionId(topologyId));
    }

    public TopologyEdge removeTopologyEdge(Long topologyId, Long edgeId, Long versionId) {
        TopologyEdge topologyEdge = new TopologyEdge();
        topologyEdge.setId(edgeId);
        topologyEdge.setVersionId(versionId);
        TopologyEdge removedEdge = dao.remove(new StorableKey(TOPOLOGY_EDGE_NAMESPACE, topologyEdge.getPrimaryKey()));
        removedEdge.setVersionTimestamp(updateVersionTimestamp(versionId).getTimestamp());
        return removedEdge;
    }

    public Collection<TopologyEdge> listTopologyEdges() {
        return dao.list(TOPOLOGY_EDGE_NAMESPACE);
    }

    public Collection<TopologyEdge> listTopologyEdges(List<QueryParam> params) throws Exception {
        return dao.find(TOPOLOGY_EDGE_NAMESPACE, params);
    }

    public StreamInfo getStreamInfo(Long topologyId, Long streamId) {
        return getStreamInfo(topologyId, streamId, getCurrentVersionId(topologyId));
    }

    public StreamInfo getStreamInfo(Long topologyId, Long streamId, Long versionId) {
        StreamInfo streamInfo = new StreamInfo();
        streamInfo.setId(streamId);
        streamInfo.setVersionId(versionId);
        StreamInfo result = dao.get(new StorableKey(STREAMINFO_NAMESPACE, streamInfo.getPrimaryKey()));
        if (result == null || !result.getTopologyId().equals(topologyId)) {
            return null;
        }
        result.setVersionTimestamp(getVersionTimestamp(versionId));
        return result;
    }

    public StreamInfo getStreamInfoByName(Long topologyId, String streamId) {
        return getStreamInfoByName(topologyId, streamId, getCurrentVersionId(topologyId));
    }
    public StreamInfo getStreamInfoByName(Long topologyId,
                                          String streamId,
                                          Long versionId) {
        List<QueryParam> queryParams = WSUtils.buildTopologyIdAndVersionIdAwareQueryParams(topologyId, versionId, null);
        try {
            for (StreamInfo streamInfo : listStreamInfos(queryParams)) {
                if (streamInfo.getStreamId().equals(streamId)) {
                    return streamInfo;
                }
            }
        } catch (Exception ex) {
            LOG.error("Got exception ", ex);
            throw new RuntimeException(ex);
        }
      return null;
    }

    public StreamInfo addStreamInfo(Long topologyId, StreamInfo streamInfo) {
        return addStreamInfo(topologyId, getCurrentVersionId(topologyId), streamInfo);
    }

    public StreamInfo addStreamInfo(Long topologyId,
                                    Long versionId,
                                    StreamInfo streamInfo) {
        if (streamInfo.getId() == null) {
            streamInfo.setId(dao.nextId(STREAMINFO_NAMESPACE));
        }
        long timestamp = System.currentTimeMillis();
        streamInfo.setVersionTimestamp(timestamp);
        streamInfo.setVersionId(versionId);
        streamInfo.setTopologyId(topologyId);
        dao.add(streamInfo);
        updateVersionTimestamp(versionId, timestamp);
        return streamInfo;
    }

    public StreamInfo addOrUpdateStreamInfo(Long topologyId, Long id, StreamInfo stream) {
        stream.setId(id);
        Long currentVersionId = getCurrentVersionId(topologyId);
        stream.setVersionId(currentVersionId);
        stream.setTopologyId(topologyId);
        long timestamp = System.currentTimeMillis();
        stream.setVersionTimestamp(timestamp);
        dao.addOrUpdate(stream);
        updateVersionTimestamp(currentVersionId, timestamp);
        return stream;
    }

    public StreamInfo removeStreamInfo(Long topologyId, Long streamId) {
        return removeStreamInfo(topologyId, streamId, getCurrentVersionId(topologyId));
    }

    public StreamInfo removeStreamInfo(Long topologyId, Long streamId, Long versionId) {
        StreamInfo streamInfo = getStreamInfo(topologyId, streamId, versionId);
        if (streamInfo != null) {
            streamInfo = dao.remove(new StorableKey(STREAMINFO_NAMESPACE, streamInfo.getPrimaryKey()));
            streamInfo.setVersionTimestamp(updateVersionTimestamp(versionId).getTimestamp());
        }
        return streamInfo;
    }

    public Collection<StreamInfo> listStreamInfos() {
        return dao.list(STREAMINFO_NAMESPACE);
    }

    public Collection<StreamInfo> listStreamInfos(List<QueryParam> params) throws Exception {
        return dao.find(STREAMINFO_NAMESPACE, params);
    }

    public Collection<RuleInfo> listRules() {
        return dao.list(TOPOLOGY_RULEINFO_NAMESPACE);
    }

    public Collection<RuleInfo> listRules(List<QueryParam> params) throws Exception {
        return dao.find(TOPOLOGY_RULEINFO_NAMESPACE, params);
    }

    public RuleInfo addRule(Long topologyId, RuleInfo ruleInfo) throws Exception {
        return addRule(topologyId, getCurrentVersionId(topologyId), ruleInfo);
    }

    public RuleInfo addRule(Long topologyId,
                            Long versionId,
                            RuleInfo ruleInfo) throws Exception {
        if (ruleInfo.getId() == null) {
            ruleInfo.setId(dao.nextId(TOPOLOGY_RULEINFO_NAMESPACE));
        }
        ruleInfo.setVersionId(versionId);
        ruleInfo.setTopologyId(topologyId);
        String parsedRuleStr = parseAndSerialize(ruleInfo);
        LOG.debug("ParsedRuleStr {}", parsedRuleStr);
        ruleInfo.setParsedRuleStr(parsedRuleStr);
        dao.add(ruleInfo);
        ruleInfo.setVersionTimestamp(updateVersionTimestamp(versionId).getTimestamp());
        return ruleInfo;
    }

    public RuleInfo getRule(Long topologyId, Long ruleId) throws Exception {
        return getRule(topologyId, ruleId, getCurrentVersionId(topologyId));
    }

    public RuleInfo getRule(Long topologyId, Long ruleId, Long versionId) throws Exception {
        RuleInfo topologyRuleInfo = new RuleInfo();
        topologyRuleInfo.setId(ruleId);
        topologyRuleInfo.setVersionId(versionId);
        RuleInfo ruleInfo = dao.get(new StorableKey(TOPOLOGY_RULEINFO_NAMESPACE, topologyRuleInfo.getPrimaryKey()));
        if (ruleInfo == null || !ruleInfo.getTopologyId().equals(topologyId)) {
            return null;
        }
        ruleInfo.setVersionTimestamp(getVersionTimestamp(versionId));
        return ruleInfo;
    }


    public RuleInfo addOrUpdateRule(Long topologyId, Long ruleId, RuleInfo ruleInfo) throws Exception {
        Long currentTopologyVersionId = getCurrentVersionId(topologyId);
        ruleInfo.setId(ruleId);
        ruleInfo.setVersionId(currentTopologyVersionId);
<<<<<<< HEAD
        ruleInfo.setTopologyId(topologyid);
=======
        ruleInfo.setTopologyId(topologyId);
>>>>>>> 61976237
        String parsedRuleStr = parseAndSerialize(ruleInfo);
        LOG.debug("ParsedRuleStr {}", parsedRuleStr);
        ruleInfo.setParsedRuleStr(parsedRuleStr);
        dao.addOrUpdate(ruleInfo);
        ruleInfo.setVersionTimestamp(updateVersionTimestamp(currentTopologyVersionId).getTimestamp());
        return ruleInfo;
    }

    public RuleInfo removeRule(Long topologyId, Long ruleId) throws Exception {
        return removeRule(topologyId, ruleId, getCurrentVersionId(topologyId));
    }

    public RuleInfo removeRule(Long topologyId, Long ruleId, Long versionId) throws Exception {
        RuleInfo ruleInfo = getRule(topologyId, ruleId, versionId);
        if (ruleInfo != null) {
            ruleInfo = dao.remove(new StorableKey(TOPOLOGY_RULEINFO_NAMESPACE, ruleInfo.getPrimaryKey()));
            ruleInfo.setVersionTimestamp(updateVersionTimestamp(versionId).getTimestamp());
        }
        return ruleInfo;
    }

    public Collection<WindowInfo> listWindows() {
        return dao.list(TOPOLOGY_WINDOWINFO_NAMESPACE);
    }

    public Collection<WindowInfo> listWindows(List<QueryParam> params) throws Exception {
        return dao.find(TOPOLOGY_WINDOWINFO_NAMESPACE, params);
    }

    public Collection<BranchRuleInfo> listBranchRules() {
        return dao.list(TOPOLOGY_BRANCHRULEINFO_NAMESPACE);
    }

    public Collection<BranchRuleInfo> listBranchRules(List<QueryParam> params) throws Exception {
        return dao.find(TOPOLOGY_BRANCHRULEINFO_NAMESPACE, params);
    }

    public BranchRuleInfo addBranchRule(Long topologyId, BranchRuleInfo branchRuleInfo) throws Exception {
        return addBranchRule(topologyId, getCurrentVersionId(topologyId), branchRuleInfo);
    }
    public BranchRuleInfo addBranchRule(Long topologyId,
                                        Long versionId,
                                        BranchRuleInfo branchRuleInfo) throws Exception {
        if (branchRuleInfo.getId() == null) {
            branchRuleInfo.setId(dao.nextId(TOPOLOGY_BRANCHRULEINFO_NAMESPACE));
        }
        branchRuleInfo.setTopologyId(topologyId);
        branchRuleInfo.setVersionId(versionId);
        String parsedRuleStr = parseAndSerialize(branchRuleInfo);
        LOG.debug("ParsedRuleStr {}", parsedRuleStr);
        branchRuleInfo.setParsedRuleStr(parsedRuleStr);
        dao.add(branchRuleInfo);
        branchRuleInfo.setVersionTimestamp(updateVersionTimestamp(versionId).getTimestamp());
        return branchRuleInfo;
    }

    public BranchRuleInfo getBranchRule(Long topologyId, Long ruleId) throws Exception {
        return getBranchRule(topologyId, ruleId, getCurrentVersionId(topologyId));
    }

    public BranchRuleInfo getBranchRule(Long topologyId, Long ruleId, Long versionId) throws Exception {
        BranchRuleInfo branchRuleInfo = new BranchRuleInfo();
        branchRuleInfo.setId(ruleId);
        branchRuleInfo.setVersionId(versionId);
        branchRuleInfo = dao.get(new StorableKey(TOPOLOGY_BRANCHRULEINFO_NAMESPACE, branchRuleInfo.getPrimaryKey()));
        if (branchRuleInfo == null || !branchRuleInfo.getTopologyId().equals(topologyId)) {
            return null;
        }
        branchRuleInfo.setVersionTimestamp(getVersionTimestamp(versionId));
        return branchRuleInfo;
    }

    public BranchRuleInfo addOrUpdateBranchRule(Long topologyId, Long ruleId, BranchRuleInfo branchRuleInfo) throws Exception {
        Long currentTopologyVersionId = getCurrentVersionId(topologyId);
        branchRuleInfo.setId(ruleId);
        branchRuleInfo.setVersionId(currentTopologyVersionId);
        branchRuleInfo.setTopologyId(topologyId);
        String parsedRuleStr = parseAndSerialize(branchRuleInfo);
        LOG.debug("ParsedRuleStr {}", parsedRuleStr);
        branchRuleInfo.setParsedRuleStr(parsedRuleStr);
        dao.addOrUpdate(branchRuleInfo);
        branchRuleInfo.setVersionTimestamp(updateVersionTimestamp(currentTopologyVersionId).getTimestamp());
        return branchRuleInfo;
    }

    public BranchRuleInfo removeBranchRule(Long topologyId, Long id) throws Exception {
        return removeBranchRule(topologyId, id, getCurrentVersionId(topologyId));
    }

    public BranchRuleInfo removeBranchRule(Long topologyId, Long id, Long versionId) throws Exception {
        BranchRuleInfo branchRuleInfo = getBranchRule(topologyId, id, versionId);
        if (branchRuleInfo != null) {
            branchRuleInfo = dao.remove(new StorableKey(TOPOLOGY_BRANCHRULEINFO_NAMESPACE, branchRuleInfo.getPrimaryKey()));
            branchRuleInfo.setVersionTimestamp(updateVersionTimestamp(versionId).getTimestamp());
        }
        return branchRuleInfo;
    }

    public WindowInfo addWindow(Long topologyId, WindowInfo windowInfo) throws Exception {
        return addWindow(topologyId, getCurrentVersionId(topologyId), windowInfo);
    }

    public WindowInfo addWindow(Long topologyId,
                                Long versionId,
                                WindowInfo windowInfo) throws Exception {
        if (windowInfo.getId() == null) {
            windowInfo.setId(dao.nextId(TOPOLOGY_WINDOWINFO_NAMESPACE));
        }
        windowInfo.setTopologyId(topologyId);
        windowInfo.setVersionId(versionId);
        String parsedRuleStr = parseAndSerialize(windowInfo);
        LOG.debug("ParsedRuleStr {}", parsedRuleStr);
        windowInfo.setParsedRuleStr(parsedRuleStr);
        dao.add(windowInfo);
        windowInfo.setVersionTimestamp(updateVersionTimestamp(versionId).getTimestamp());
        return windowInfo;
    }

    public WindowInfo getWindow(Long topologyId, Long windowId) throws Exception {
        return getWindow(topologyId, windowId, getCurrentVersionId(topologyId));
    }

    public WindowInfo getWindow(Long topologyId, Long windowId, Long versionId) throws Exception {
        WindowInfo topologyWindowInfo = new WindowInfo();
        topologyWindowInfo.setId(windowId);
        topologyWindowInfo.setVersionId(versionId);
        WindowInfo windowInfo = dao.get(new StorableKey(TOPOLOGY_WINDOWINFO_NAMESPACE, topologyWindowInfo.getPrimaryKey()));
        if (windowInfo == null || !windowInfo.getTopologyId().equals(topologyId)) {
            return null;
        }
        windowInfo.setVersionTimestamp(getVersionTimestamp(versionId));
        return windowInfo;
    }

    public WindowInfo addOrUpdateWindow(Long topologyId, Long windowId, WindowInfo windowInfo) throws Exception {
        Long currentTopologyVersionId = getCurrentVersionId(topologyId);
        windowInfo.setId(windowId);
        windowInfo.setVersionId(currentTopologyVersionId);
        windowInfo.setTopologyId(topologyId);
        String parsedRuleStr = parseAndSerialize(windowInfo);
        LOG.debug("ParsedRuleStr {}", parsedRuleStr);
        windowInfo.setParsedRuleStr(parsedRuleStr);
        dao.addOrUpdate(windowInfo);
        windowInfo.setVersionTimestamp(updateVersionTimestamp(currentTopologyVersionId).getTimestamp());
        return windowInfo;
    }

    public WindowInfo removeWindow(Long topologyId, Long windowId) throws Exception {
        return removeWindow(topologyId, windowId, getCurrentVersionId(topologyId));
    }

    public WindowInfo removeWindow(Long topologyId, Long windowId, Long versionId) throws Exception {
        WindowInfo windowInfo = getWindow(topologyId, windowId, versionId);
        if (windowInfo != null) {
            windowInfo = dao.remove(new StorableKey(TOPOLOGY_WINDOWINFO_NAMESPACE, windowInfo.getPrimaryKey()));
            windowInfo.setVersionTimestamp(updateVersionTimestamp(versionId).getTimestamp());
        }
        return windowInfo;
    }

    private String parseAndSerialize(RuleInfo ruleInfo) throws JsonProcessingException {
        Rule rule = new Rule();
        rule.setId(ruleInfo.getId());
        rule.setName(ruleInfo.getName());
        rule.setDescription(ruleInfo.getDescription());
        rule.setWindow(ruleInfo.getWindow());
        rule.setActions(ruleInfo.getActions());
        if (ruleInfo.getStreams() != null && !ruleInfo.getStreams().isEmpty()) {
            ruleInfo.setSql(
                    getSqlString(ruleInfo.getStreams(), null, ruleInfo.getCondition(), null));
        } else if (StringUtils.isEmpty(ruleInfo.getSql())) {
            throw new IllegalArgumentException("Either streams or sql string should be specified.");
        }
        parseSql(rule, ruleInfo.getSql(), ruleInfo.getTopologyId(), ruleInfo.getVersionId());
        ObjectMapper mapper = new ObjectMapper();
        return mapper.writeValueAsString(rule);
    }

    private String parseAndSerialize(BranchRuleInfo ruleInfo) throws JsonProcessingException {
        Rule rule = new Rule();
        rule.setId(ruleInfo.getId());
        rule.setName(ruleInfo.getName());
        rule.setDescription(ruleInfo.getDescription());
        rule.setActions(ruleInfo.getActions());
        String sql = getSqlString(Arrays.asList(ruleInfo.getStream()), null, ruleInfo.getCondition(), null);
        parseSql(rule, sql, ruleInfo.getTopologyId(), ruleInfo.getVersionId());
        ObjectMapper mapper = new ObjectMapper();
        return mapper.writeValueAsString(rule);
    }

    private String parseAndSerialize(WindowInfo windowInfo) throws JsonProcessingException {
        if (windowInfo.getStreams() == null || windowInfo.getStreams().isEmpty()) {
            LOG.error("Streams should be specified.");
            return StringUtils.EMPTY;
        }
        Rule rule = new Rule();
        rule.setId(windowInfo.getId());
        rule.setName(windowInfo.getName());
        rule.setDescription(windowInfo.getDescription());
        rule.setWindow(windowInfo.getWindow());
        rule.setActions(windowInfo.getActions());
        String sql = getSqlString(windowInfo.getStreams(),
                windowInfo.getProjections(),
                windowInfo.getCondition(),
                windowInfo.getGroupbykeys());
        parseSql(rule, sql, windowInfo.getTopologyId(), windowInfo.getVersionId());
        ObjectMapper mapper = new ObjectMapper();
        return mapper.writeValueAsString(rule);
    }

    private String getSqlString(List<String> streams,
                                List<WindowInfo.Projection> projections,
                                String condition,
                                List<String> groupByKeys) {
        String SQL = select(projections).orElse("SELECT * ");
        SQL += join(" FROM ", getTable(streams)).get();
        SQL += join(" WHERE ", condition).orElse("");
        SQL += join(" GROUP BY ", groupByKeys).orElse("");
        return SQL;
    }

    private Optional<String> select(List<WindowInfo.Projection> projections) {
        if (projections != null) {
            return join("SELECT ", Collections2.transform(projections, new Function<WindowInfo.Projection, String>() {
                @Override
                public String apply(WindowInfo.Projection input) {
                    return input.toString();
                }
            }));
        }
        return Optional.empty();
    }

    private Optional<String> join(String keyword, String part) {
        if (part != null) {
            return join(keyword, Collections.singletonList(part));
        }
        return Optional.empty();
    }

    private Optional<String> join(String keyword, Collection<String> parts) {
        if (parts != null && !parts.isEmpty()) {
            return Optional.of(keyword + Joiner.on(",").join(parts));
        }
        return Optional.empty();
    }

    private String getTable(List<String> streams) {
        if (streams == null || streams.isEmpty()) {
            LOG.warn("Rule condition is specified without input stream, will use default stream");
            return StreamlineEvent.DEFAULT_SOURCE_STREAM;
        } else if (streams.size() == 1) {
            return streams.iterator().next();
        } else {
            throw new UnsupportedOperationException("Joining multiple streams");
        }
    }


    private void parseSql(Rule rule, String sql, Long topologyId, Long versionId) {
        // parse
        RuleParser ruleParser = new RuleParser(this, sql, topologyId, versionId);
        ruleParser.parse();
        rule.setStreams(new HashSet<>(Collections2.transform(ruleParser.getStreams(), new Function<Stream, String>() {
            @Override
            public String apply(Stream input) {
                return input.getId();
            }
        })));
        rule.setProjection(ruleParser.getProjection());
        rule.setCondition(ruleParser.getCondition());
        rule.setGroupBy(ruleParser.getGroupBy());
        rule.setHaving(ruleParser.getHaving());
        rule.setReferredUdfs(ruleParser.getReferredUdfs());
    }

    public Collection<UDFInfo> listUDFs() {
        return this.dao.list(UDF_NAMESPACE);
    }

    public Collection<UDFInfo> listUDFs(List<QueryParam> queryParams) {
        return dao.find(UDF_NAMESPACE, queryParams);
    }

    public UDFInfo getUDF(Long id) {
        UDFInfo udfInfo = new UDFInfo();
        udfInfo.setId(id);
        return this.dao.get(new StorableKey(UDF_NAMESPACE, udfInfo.getPrimaryKey()));
    }

    public UDFInfo addUDF(UDFInfo udfInfo) {
        if (udfInfo.getId() == null) {
            udfInfo.setId(this.dao.nextId(UDF_NAMESPACE));
        }
        udfInfo.setName(udfInfo.getName().toUpperCase());
        this.dao.add(udfInfo);
        return udfInfo;
    }

    public Map<String, Class<?>> loadUdafsFromJar(File jarFile) throws IOException {
        Map<String, Class<?>> udafs = new HashMap<>();
        for (Class<?> clazz : ProxyUtil.loadAllClassesFromJar(jarFile, UDAF.class)) {
            udafs.put(clazz.getCanonicalName(), clazz);
        }
        for (Class<?> clazz : ProxyUtil.loadAllClassesFromJar(jarFile, UDAF2.class)) {
            udafs.put(clazz.getCanonicalName(), clazz);
        }
        return udafs;
    }

    public UDFInfo removeUDF(Long id) {
        UDFInfo udfInfo = new UDFInfo();
        udfInfo.setId(id);
        return dao.remove(new StorableKey(UDF_NAMESPACE, udfInfo.getPrimaryKey()));
    }

    public UDFInfo addOrUpdateUDF(Long udfId, UDFInfo udfInfo) {
        udfInfo.setId(udfId);
        udfInfo.setName(udfInfo.getName().toUpperCase());
        this.dao.addOrUpdate(udfInfo);
        return udfInfo;
    }

    public Cluster importClusterServices(ServiceNodeDiscoverer serviceNodeDiscoverer, Cluster cluster) throws Exception {
        ObjectMapper objectMapper = new ObjectMapper();

        // remove all of relevant services and associated components
        Collection<Service> services = listServices(cluster.getId());
        for (Service service : services) {
            Collection<Component> components = listComponents(service.getId());
            for (Component component : components) {
                removeComponent(component.getId());
            }

            removeService(service.getId());
        }

        List<String> availableServices = serviceNodeDiscoverer.getServices();

        for (ServiceConfigurations svcConfMap : ServiceConfigurations.values()) {
            String serviceName = svcConfMap.name();

            if (availableServices.contains(serviceName)) {
                Map<String, Object> flattenConfigurations = new HashMap<>();
                Map<String, Map<String, Object>> configurations = serviceNodeDiscoverer.getConfigurations(serviceName);

                Service service = initializeService(cluster, serviceName);
                addService(service);

                for (Map.Entry<String, Map<String, Object>> confTypeToConfiguration : configurations
                    .entrySet()) {
                    String confType = confTypeToConfiguration.getKey();
                    Map<String, Object> configuration = confTypeToConfiguration.getValue();
                    String actualFileName = serviceNodeDiscoverer.getActualFileName(confType);

                    ServiceConfiguration serviceConfiguration = initializeServiceConfiguration(objectMapper,
                        service.getId(), confType, actualFileName, configuration);

                    addServiceConfiguration(serviceConfiguration);
                    flattenConfigurations.putAll(configuration);
                }

                List<String> components = serviceNodeDiscoverer.getComponents(serviceName);
                for (String componentName : components) {
                    List<String> hosts = serviceNodeDiscoverer.getComponentNodes(serviceName, componentName);
                    Component component = initializeComponent(service, componentName, hosts);

                    setProtocolAndPortIfAvailable(flattenConfigurations, component);

                    addComponent(component);
                }
            }
        }

        return cluster;
    }

    private TopologyLayout getTopologyLayout(Topology topology) throws IOException {
        return new TopologyLayout(topology.getId(), topology.getName(),
                topology.getConfig(), topology.getTopologyDag());
    }

    private org.apache.streamline.streams.layout.component.Component getComponentLayout(TopologyComponent component) {
        StreamlineComponent componentLayout = new StreamlineComponent() {
            @Override
            public void accept(TopologyDagVisitor visitor) {
                throw new UnsupportedOperationException("Not intended to be called here.");
            }
        };
        componentLayout.setId(component.getId().toString());
        componentLayout.setName(component.getName());
        return componentLayout;
    }

    private Service initializeService(Cluster cluster, String serviceName) {
        Service service = new Service();
        service.setId(this.dao.nextId(SERVICE_NAMESPACE));
        service.setName(serviceName);
        service.setClusterId(cluster.getId());
        service.setTimestamp(System.currentTimeMillis());
        return service;
    }

    private Component initializeComponent(Service service, String componentName, List<String> hosts) {
        Component component = new Component();
        component.setId(this.dao.nextId(COMPONENT_NAMESPACE));
        component.setName(componentName);
        component.setServiceId(service.getId());
        component.setTimestamp(System.currentTimeMillis());
        component.setHosts(hosts);
        return component;
    }

    private ServiceConfiguration initializeServiceConfiguration(ObjectMapper objectMapper, Long serviceId,
        String confType, String actualFileName, Map<String, Object> configuration) throws JsonProcessingException {
        ServiceConfiguration conf = new ServiceConfiguration();
        conf.setId(this.dao.nextId(SERVICE_CONFIGURATION_NAMESPACE));
        conf.setName(confType);
        conf.setServiceId(serviceId);
        conf.setFilename(actualFileName);
        conf.setConfiguration(objectMapper.writeValueAsString(configuration));
        conf.setTimestamp(System.currentTimeMillis());
        return conf;
    }

    private void setProtocolAndPortIfAvailable(Map<String, Object> configurations, Component component) {
        try {
            ComponentPropertyPattern confMap = ComponentPropertyPattern
                .valueOf(component.getName());
            Object valueObj = configurations.get(confMap.getConnectionConfName());
            if (valueObj != null) {
                Matcher matcher = confMap.getParsePattern().matcher(valueObj.toString());

                if (matcher.matches()) {
                    String protocol = matcher.group(1);
                    String portStr = matcher.group(2);

                    if (!protocol.isEmpty()) {
                        component.setProtocol(protocol);
                    }
                    if (!portStr.isEmpty()) {
                        try {
                            component.setPort(Integer.parseInt(portStr));
                        } catch (NumberFormatException e) {
                            LOG.warn(
                                "Protocol/Port information [{}] for component {} doesn't seem to known format [{}]."
                                    + "skip assigning...", valueObj, component.getName(), confMap.getParsePattern());

                            // reset protocol information
                            component.setProtocol(null);
                        }
                    }
                } else {
                    LOG.warn("Protocol/Port information [{}] for component {} doesn't seem to known format [{}]. "
                            + "skip assigning...", valueObj, component.getName(), confMap.getParsePattern());
                }
            } else {
                LOG.warn("Protocol/Port related configuration ({}) is not set", confMap.getConnectionConfName());
            }
        } catch (IllegalArgumentException e) {
            // don't know port related configuration
        }
    }

    private void loadTransformationClassForBundle (TopologyComponentBundle topologyComponentBundle, InputStream bundleJar) {
        if (topologyComponentBundle.getStreamingEngine().equals(TopologyLayoutConstants.STORM_STREAMING_ENGINE)) {
            if (topologyComponentBundle.getBuiltin()) {
                // no transformation class validations for top level topology type
                if (topologyComponentBundle.getType() == TopologyComponentBundle.TopologyComponentType.TOPOLOGY) {
                    return;
                }
                try {
                    FluxComponent fluxComponent = (FluxComponent) Class.forName(topologyComponentBundle.getTransformationClass()).newInstance();
                } catch (InstantiationException | IllegalAccessException | ClassNotFoundException e) {
                    LOG.debug("Got exception", e);
                    throw new RuntimeException("Check transformationClass property. Cannot load builtin transformation class " + topologyComponentBundle
                            .getTransformationClass());
                }
            } else {
                ProxyUtil<FluxComponent> fluxComponentProxyUtil = new ProxyUtil<FluxComponent>(FluxComponent.class);
                OutputStream os = null;
                InputStream is = null;
                try {
                    File tmpFile = File.createTempFile(UUID.randomUUID().toString(), ".jar");
                    tmpFile.deleteOnExit();
                    os = new FileOutputStream(tmpFile);
                    ByteStreams.copy(bundleJar, os);
                    FluxComponent fluxComponent = fluxComponentProxyUtil.loadClassFromJar(tmpFile.getAbsolutePath(), topologyComponentBundle
                            .getTransformationClass());
                } catch (Exception ex) {
                    LOG.debug("Got exception", ex);
                    throw new RuntimeException("Cannot load transformation class " + topologyComponentBundle.getTransformationClass() + " from bundle Jar: ");
                } finally {
                    try {
                        if (os != null) {
                            os.close();
                        }
                    } catch (IOException ex) {
                        LOG.error("Got exception", ex);
                    }
                }
            }
        }
    }

    private String getTopologyComponentBundleJarName (TopologyComponentBundle topologyComponentBundle) {
        List<String> jarFileName = Arrays.asList(topologyComponentBundle.getStreamingEngine(), topologyComponentBundle.getType().name(), topologyComponentBundle
                .getSubType(), UUID.randomUUID().toString(), ".jar");
        String bundleJarFileName = String.join("-", jarFileName);
        return bundleJarFileName;
    }
}<|MERGE_RESOLUTION|>--- conflicted
+++ resolved
@@ -1428,13 +1428,9 @@
         Sets.SetView<Long> streamIdsToAdd = Sets.difference(ImmutableSet.copyOf(newList), ImmutableSet.copyOf(existing));
         removeSourceStreamMapping(topologySource, Lists.newArrayList(streamIdsToRemove));
         addSourceStreamMapping(topologySource, Lists.newArrayList(streamIdsToAdd));
-<<<<<<< HEAD
-        return getTopologySource(topologyid, sourceId, currentTopologyVersionId);
-=======
         TopologySource updatedSource = getTopologySource(topologyId, sourceId, currentTopologyVersionId);
         updatedSource.setVersionTimestamp(updateVersionTimestamp(currentTopologyVersionId).getTimestamp());
         return updatedSource;
->>>>>>> 61976237
     }
 
     private List<Long> updateOutputStreams(TopologyOutputComponent outputComponent) {
@@ -1724,13 +1720,9 @@
         Sets.SetView<Long> streamIdsToAdd = Sets.difference(ImmutableSet.copyOf(newList), ImmutableSet.copyOf(existing));
         removeProcessorStreamMapping(topologyProcessor, Lists.newArrayList(streamIdsToRemove));
         addProcessorStreamMapping(topologyProcessor, Lists.newArrayList(streamIdsToAdd));
-<<<<<<< HEAD
-        return getTopologyProcessor(topologyid, id, currentTopologyVersionId);
-=======
         TopologyProcessor updatedProcessor = getTopologyProcessor(topologyId, id, currentTopologyVersionId);
         updatedProcessor.setVersionTimestamp(updateVersionTimestamp(currentTopologyVersionId).getTimestamp());
         return topologyProcessor;
->>>>>>> 61976237
     }
 
     public TopologyProcessor removeTopologyProcessor(Long topologyId, Long processorId) {
@@ -2093,11 +2085,7 @@
         Long currentTopologyVersionId = getCurrentVersionId(topologyId);
         ruleInfo.setId(ruleId);
         ruleInfo.setVersionId(currentTopologyVersionId);
-<<<<<<< HEAD
-        ruleInfo.setTopologyId(topologyid);
-=======
         ruleInfo.setTopologyId(topologyId);
->>>>>>> 61976237
         String parsedRuleStr = parseAndSerialize(ruleInfo);
         LOG.debug("ParsedRuleStr {}", parsedRuleStr);
         ruleInfo.setParsedRuleStr(parsedRuleStr);
