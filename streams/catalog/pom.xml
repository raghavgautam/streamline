<?xml version="1.0" encoding="UTF-8"?>
<project xmlns="http://maven.apache.org/POM/4.0.0"
         xmlns:xsi="http://www.w3.org/2001/XMLSchema-instance"
         xsi:schemaLocation="http://maven.apache.org/POM/4.0.0 http://maven.apache.org/xsd/maven-4.0.0.xsd">
    <parent>
        <artifactId>streams</artifactId>
        <groupId>org.apache.streamline</groupId>
        <version>0.1.0-SNAPSHOT</version>
    </parent>
    <modelVersion>4.0.0</modelVersion>

    <artifactId>streams-catalog</artifactId>

    <dependencies>
        <!-- module dependency -->
        <dependency>
            <groupId>org.apache.streamline</groupId>
            <artifactId>common</artifactId>
            <version>${project.version}</version>
        </dependency>
        <dependency>
            <groupId>org.apache.streamline</groupId>
            <artifactId>storage-core</artifactId>
            <version>${project.version}</version>
            <scope>compile</scope>
        </dependency>
        <dependency>
            <groupId>org.apache.streamline</groupId>
            <artifactId>streams-layout</artifactId>
            <version>${project.version}</version>
        </dependency>

        <dependency>
            <groupId>org.apache.streamline</groupId>
            <artifactId>streams-metrics</artifactId>
            <version>${project.version}</version>
            <scope>compile</scope>
        </dependency>
        <dependency>
            <groupId>org.apache.streamline</groupId>
            <artifactId>streams-layout</artifactId>
            <version>${project.version}</version>
        </dependency>
        <dependency>
            <groupId>org.apache.streamline</groupId>
            <artifactId>streams-cluster</artifactId>
            <version>${project.version}</version>
        </dependency>
        <dependency>
            <groupId>org.apache.streamline</groupId>
            <artifactId>tag-registry</artifactId>
            <version>${project.version}</version>
            <scope>compile</scope>
        </dependency>
        <dependency>
            <groupId>org.apache.streamline</groupId>
            <artifactId>parser-registry</artifactId>
            <version>${project.version}</version>
            <scope>compile</scope>
        </dependency>
        <dependency>
            <groupId>commons-io</groupId>
            <artifactId>commons-io</artifactId>
<<<<<<< HEAD
            <version>${commons.version}</version>
=======
>>>>>>> 257a7c08
        </dependency>

        <!-- needed for pretty print xml configuration file -->
        <dependency>
            <groupId>org.codehaus.woodstox</groupId>
            <artifactId>woodstox-core-asl</artifactId>
            <version>4.4.1</version>
        </dependency>

        <!--test-->
        <dependency>
            <groupId>junit</groupId>
            <artifactId>junit</artifactId>
            <scope>test</scope>
        </dependency>
        <dependency>
            <groupId>org.jmockit</groupId>
            <artifactId>jmockit</artifactId>
            <version>${jmockit.version}</version>
            <scope>test</scope>
        </dependency>
        <dependency>
            <groupId>org.apache.streamline</groupId>
            <artifactId>storage-core</artifactId>
            <version>${project.version}</version>
            <type>test-jar</type>
            <scope>test</scope>
        </dependency>
        <dependency>
            <groupId>org.apache.streamline</groupId>
            <artifactId>streams-layout-storm</artifactId>
            <version>${project.version}</version>
            <scope>test</scope>
        </dependency>
    </dependencies>

</project><|MERGE_RESOLUTION|>--- conflicted
+++ resolved
@@ -10,6 +10,7 @@
     <modelVersion>4.0.0</modelVersion>
 
     <artifactId>streams-catalog</artifactId>
+   
 
     <dependencies>
         <!-- module dependency -->
@@ -61,10 +62,6 @@
         <dependency>
             <groupId>commons-io</groupId>
             <artifactId>commons-io</artifactId>
-<<<<<<< HEAD
-            <version>${commons.version}</version>
-=======
->>>>>>> 257a7c08
         </dependency>
 
         <!-- needed for pretty print xml configuration file -->
