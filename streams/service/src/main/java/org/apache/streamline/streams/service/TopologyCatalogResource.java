/*
 * Licensed to the Apache Software Foundation (ASF) under one
 * or more contributor license agreements.  See the NOTICE file
 * distributed with this work for additional information
 * regarding copyright ownership.  The ASF licenses this file
 * to you under the Apache License, Version 2.0 (the
 * "License"); you may not use this file except in compliance
 * with the License.  You may obtain a copy of the License at
 *
 * http://www.apache.org/licenses/LICENSE-2.0
 *
 * Unless required by applicable law or agreed to in writing,
 * software distributed under the License is distributed on an
 * "AS IS" BASIS, WITHOUT WARRANTIES OR CONDITIONS OF ANY
 * KIND, either express or implied.  See the License for the
 * specific language governing permissions and limitations
 * under the License.
 */
package org.apache.streamline.streams.service;

import com.codahale.metrics.annotation.Timed;
import com.fasterxml.jackson.annotation.JsonInclude;
import com.fasterxml.jackson.databind.ObjectMapper;
import org.apache.streamline.common.QueryParam;
import org.apache.streamline.common.util.WSUtils;
import org.apache.streamline.streams.catalog.Topology;
import org.apache.streamline.streams.catalog.processor.CustomProcessorInfo;
import org.apache.streamline.streams.catalog.service.StreamCatalogService;
import org.apache.streamline.streams.catalog.topology.TopologyComponentDefinition;
import org.apache.streamline.streams.layout.component.TopologyActions;
import org.apache.streamline.streams.metrics.storm.topology.TopologyNotAliveException;
import org.apache.streamline.streams.metrics.topology.TopologyMetrics;
import org.apache.commons.lang3.StringUtils;
import org.glassfish.jersey.media.multipart.FormDataBodyPart;
import org.glassfish.jersey.media.multipart.FormDataMultiPart;
import org.slf4j.Logger;
import org.slf4j.LoggerFactory;

import javax.ws.rs.Consumes;
import javax.ws.rs.DELETE;
import javax.ws.rs.GET;
import javax.ws.rs.POST;
import javax.ws.rs.PUT;
import javax.ws.rs.Path;
import javax.ws.rs.PathParam;
import javax.ws.rs.Produces;
import javax.ws.rs.core.Context;
import javax.ws.rs.core.MediaType;
import javax.ws.rs.core.MultivaluedMap;
import javax.ws.rs.core.Response;
import javax.ws.rs.core.StreamingOutput;
import javax.ws.rs.core.UriInfo;
import java.io.IOException;
import java.io.InputStream;
import java.net.URL;
import java.util.ArrayList;
import java.util.Collection;
import java.util.Collections;
import java.util.List;

import static org.apache.streamline.common.catalog.CatalogResponse.ResponseMessage.BAD_REQUEST_PARAM_MISSING;
import static org.apache.streamline.common.catalog.CatalogResponse.ResponseMessage.CUSTOM_PROCESSOR_ONLY;
import static org.apache.streamline.common.catalog.CatalogResponse.ResponseMessage.ENTITY_NOT_FOUND;
import static org.apache.streamline.common.catalog.CatalogResponse.ResponseMessage.ENTITY_NOT_FOUND_FOR_FILTER;
import static org.apache.streamline.common.catalog.CatalogResponse.ResponseMessage.EXCEPTION;
import static org.apache.streamline.common.catalog.CatalogResponse.ResponseMessage.SUCCESS;
import static javax.ws.rs.core.Response.Status.BAD_REQUEST;
import static javax.ws.rs.core.Response.Status.CREATED;
import static javax.ws.rs.core.Response.Status.INTERNAL_SERVER_ERROR;
import static javax.ws.rs.core.Response.Status.NOT_FOUND;
import static javax.ws.rs.core.Response.Status.OK;



@Path("/api/v1/catalog")
@Produces(MediaType.APPLICATION_JSON)
public class TopologyCatalogResource {
    private static final Logger LOG = LoggerFactory.getLogger(TopologyCatalogResource.class);
    public static final String JAR_FILE_PARAM_NAME = "jarFile";
    public static final String CP_INFO_PARAM_NAME = "customProcessorInfo";
    private final StreamCatalogService catalogService;
    private final URL SCHEMA = Thread.currentThread().getContextClassLoader()
            .getResource("assets/schemas/topology.json");

    public TopologyCatalogResource(StreamCatalogService catalogService) {
        this.catalogService = catalogService;
    }

    @GET
    @Path("/topologies")
    @Timed
    public Response listTopologies (@javax.ws.rs.QueryParam("withMetric") Boolean withMetric) {
        try {
            Collection<Topology> topologies = catalogService.listTopologies();
            Response response;
            if (topologies != null) {
                if (withMetric == null || !withMetric) {
                    response = WSUtils.respond(topologies, OK, SUCCESS);
                } else {
                    List<TopologyCatalogWithMetric> topologiesWithMetric = enrichMetricToTopologies(
                        topologies);
                    response = WSUtils.respond(topologiesWithMetric, OK, SUCCESS);
                }
            } else {
                response = WSUtils.respond(Collections.emptyList(), OK, SUCCESS);
            }

            return response;
        } catch (Exception ex) {
            return WSUtils.respond(INTERNAL_SERVER_ERROR, EXCEPTION, ex.getMessage());
        }
    }

    @GET
    @Path("/topologies/{topologyId}")
    @Timed
    public Response getTopologyById (@PathParam("topologyId") Long topologyId,
        @javax.ws.rs.QueryParam("withMetric") Boolean withMetric) {
        try {
            Topology result = catalogService.getTopology(topologyId);
            if (result != null) {
                if (withMetric == null || !withMetric) {
                    return WSUtils.respond(result, OK, SUCCESS);
                } else {
                    TopologyCatalogWithMetric topologiesWithMetric = enrichMetricToTopology(
                        result);
                    return WSUtils.respond(topologiesWithMetric, OK, SUCCESS);
                }
            }
        } catch (Exception ex) {
            return WSUtils.respond(INTERNAL_SERVER_ERROR, EXCEPTION, ex.getMessage());
        }

        return WSUtils.respond(NOT_FOUND, ENTITY_NOT_FOUND, topologyId.toString());
    }

    @POST
    @Path("/topologies")
    @Timed
    public Response addTopology (Topology topology) {
        try {
            if (StringUtils.isEmpty(topology.getName())) {
                return WSUtils.respond(BAD_REQUEST,
                        BAD_REQUEST_PARAM_MISSING, Topology.NAME);
            }
            if (StringUtils.isEmpty(topology.getConfig())) {
                return WSUtils.respond(BAD_REQUEST,
                        BAD_REQUEST_PARAM_MISSING, Topology.CONFIG);
            }
            Topology createdTopology = catalogService.addTopology
                    (topology);
            return WSUtils.respond(createdTopology, CREATED, SUCCESS);
        } catch (Exception ex) {
            return WSUtils.respond(INTERNAL_SERVER_ERROR, EXCEPTION, ex.getMessage());
        }
    }

    @DELETE
    @Path("/topologies/{topologyId}")
    @Timed
    public Response removeTopology (@PathParam("topologyId") Long topologyId) {
        try {
            Topology removedTopology = catalogService.removeTopology
                    (topologyId);
            if (removedTopology != null) {
                return WSUtils.respond(removedTopology, OK, SUCCESS);
            } else {
                return WSUtils.respond(NOT_FOUND, ENTITY_NOT_FOUND,
                        topologyId.toString());
            }
        } catch (Exception ex) {
            return WSUtils.respond(INTERNAL_SERVER_ERROR, EXCEPTION, ex.getMessage());
        }
    }

    @PUT
    @Path("/topologies/{topologyId}")
    @Timed
    public Response addOrUpdateTopology (@PathParam("topologyId") Long topologyId,
                                        Topology topology) {
        try {
            if (StringUtils.isEmpty(topology.getName())) {
                return WSUtils.respond(BAD_REQUEST,
                        BAD_REQUEST_PARAM_MISSING, Topology.NAME);
            }
            if (StringUtils.isEmpty(topology.getConfig())) {
                return WSUtils.respond(BAD_REQUEST,
                        BAD_REQUEST_PARAM_MISSING, Topology.CONFIG);
            }
            Topology result = catalogService.addOrUpdateTopology
                    (topologyId, topology);
            return WSUtils.respond(topology, OK, SUCCESS);
        } catch (Exception ex) {
            return WSUtils.respond(INTERNAL_SERVER_ERROR, EXCEPTION, ex.getMessage());
        }
    }

    @GET
    @Path("/topologies/{topologyId}/actions/status")
    @Timed
    public Response topologyStatus (@PathParam("topologyId") Long topologyId) {
        try {
            Topology result = catalogService.getTopology(topologyId);
            if (result != null) {
                TopologyActions.Status status = catalogService.topologyStatus(result);
                return WSUtils.respond(status, OK, SUCCESS);
            }
        } catch (Exception ex) {
            return WSUtils.respond(INTERNAL_SERVER_ERROR, EXCEPTION, ex.getMessage());
        }
        return WSUtils.respond(NOT_FOUND, ENTITY_NOT_FOUND, topologyId.toString());
    }

    @POST
    @Path("/topologies/{topologyId}/actions/validate")
    @Timed
    public Response validateTopology (@PathParam("topologyId") Long topologyId) {
        try {
            Topology result = catalogService.getTopology(topologyId);
            if (result != null) {
                //catalogService.validateTopology(SCHEMA, topologyId);
                return WSUtils.respond(result, OK, SUCCESS);
            }
        } catch (Exception ex) {
            return WSUtils.respond(INTERNAL_SERVER_ERROR, EXCEPTION, ex.getMessage());
        }
        return WSUtils.respond(NOT_FOUND, ENTITY_NOT_FOUND, topologyId.toString());
    }

    @POST
    @Path("/topologies/{topologyId}/actions/deploy")
    @Timed
    public Response deployTopology (@PathParam("topologyId") Long topologyId) {
        try {
            Topology result = catalogService.getTopology(topologyId);
            if (result != null) {
//TODO: fix     catalogService.validateTopology(SCHEMA, topologyId);
                catalogService.deployTopology(result);
                return WSUtils.respond(result, OK, SUCCESS);
            }
        } catch (Exception ex) {
            LOG.error("Failed to deploy the topology ", topologyId, ex);
            return WSUtils.respond(INTERNAL_SERVER_ERROR, EXCEPTION, ex.getMessage());
        }
        return WSUtils.respond(NOT_FOUND, ENTITY_NOT_FOUND, topologyId.toString());
    }

    @POST
    @Path("/topologies/{topologyId}/actions/kill")
    @Timed
    public Response killTopology (@PathParam("topologyId") Long topologyId) {
        try {
            Topology result = catalogService.getTopology(topologyId);
            if (result != null) {
                catalogService.killTopology(result);
                return WSUtils.respond(result, OK, SUCCESS);
            }
        } catch (Exception ex) {
            return WSUtils.respond(INTERNAL_SERVER_ERROR, EXCEPTION, ex.getMessage());
        }
        return WSUtils.respond(NOT_FOUND, ENTITY_NOT_FOUND, topologyId.toString());
    }

    @POST
    @Path("/topologies/{topologyId}/actions/suspend")
    @Timed
    public Response suspendTopology (@PathParam("topologyId") Long topologyId) {
        try {
            Topology result = catalogService.getTopology(topologyId);
            if (result != null) {
                catalogService.suspendTopology(result);
                return WSUtils.respond(result, OK, SUCCESS);
            }
        } catch (Exception ex) {
            return WSUtils.respond(INTERNAL_SERVER_ERROR, EXCEPTION, ex.getMessage());
        }
        return WSUtils.respond(NOT_FOUND, ENTITY_NOT_FOUND, topologyId.toString());
    }

    @POST
    @Path("/topologies/{topologyId}/actions/resume")
    @Timed
    public Response resumeTopology (@PathParam("topologyId") Long topologyId) {
        try {
            Topology result = catalogService.getTopology(topologyId);
            if (result != null) {
                catalogService.resumeTopology(result);
                return WSUtils.respond(result, OK, SUCCESS);
            }
        } catch (Exception ex) {
            return WSUtils.respond(INTERNAL_SERVER_ERROR, EXCEPTION, ex.getMessage());
        }
        return WSUtils.respond(NOT_FOUND, ENTITY_NOT_FOUND, topologyId.toString());
    }

    @GET
    @Path("/system/componentdefinitions")
    @Timed
    public Response listTopologyComponentTypes () {
        try {
            Collection<TopologyComponentDefinition.TopologyComponentType>
                    topologyComponents = catalogService.listTopologyComponentTypes();
            if (topologyComponents != null) {
                return WSUtils.respond(topologyComponents, OK, SUCCESS);
            }
        } catch (Exception ex) {
            return WSUtils.respond(INTERNAL_SERVER_ERROR, EXCEPTION, ex.getMessage());
        }
        return WSUtils.respond(Collections.emptyList(), NOT_FOUND, ENTITY_NOT_FOUND_FOR_FILTER);
    }

    /**
     * List topology component configs matching the component and component
     * specific query parameter filters.
     */
    @GET
    @Path("/system/componentdefinitions/{component}")
    @Timed
    public Response listTopologyComponentsForTypeWithFilter (@PathParam
                                                                   ("component") TopologyComponentDefinition.TopologyComponentType componentType, @Context UriInfo uriInfo) {
        List<QueryParam> queryParams = new ArrayList<>();
        try {
            MultivaluedMap<String, String> params = uriInfo.getQueryParameters();
            queryParams = WSUtils.buildQueryParameters(params);
            Collection<TopologyComponentDefinition> topologyComponentDefinitions = catalogService
                    .listTopologyComponentsForTypeWithFilter(componentType, queryParams);
            if (topologyComponentDefinitions != null) {
                return WSUtils.respond(topologyComponentDefinitions, OK, SUCCESS);
            }
        } catch (Exception ex) {
            return WSUtils.respond(INTERNAL_SERVER_ERROR, EXCEPTION, ex.getMessage());
        }
        return WSUtils.respond(NOT_FOUND, ENTITY_NOT_FOUND_FOR_FILTER, queryParams.toString());
    }

    @GET
    @Path("/system/componentdefinitions/{component}/{id}")
    @Timed
    public Response getTopologyById (@PathParam("component") TopologyComponentDefinition.TopologyComponentType componentType, @PathParam ("id") Long id) {
        try {
            TopologyComponentDefinition result = catalogService
                    .getTopologyComponent(id);
            if (result != null) {
                return WSUtils.respond(result, OK, SUCCESS);
            }
        } catch (Exception ex) {
            return WSUtils.respond(INTERNAL_SERVER_ERROR, EXCEPTION, ex.getMessage());
        }
        return WSUtils.respond(NOT_FOUND, ENTITY_NOT_FOUND, id.toString());
    }

    @POST
    @Path("/system/componentdefinitions/{component}")
    @Timed
    public Response addTopologyComponentConfig (@PathParam("component") TopologyComponentDefinition.TopologyComponentType componentType,
                                                TopologyComponentDefinition topologyComponentDefinition) {
        try {
            Response response = validateTopologyComponent(topologyComponentDefinition);
            if (response != null) {
                return response;
            }
            topologyComponentDefinition.setType(componentType);
            TopologyComponentDefinition createdComponent = catalogService
                    .addTopologyComponent(topologyComponentDefinition);
            return WSUtils.respond(createdComponent, CREATED, SUCCESS);
        } catch (Exception ex) {
            return WSUtils.respond(INTERNAL_SERVER_ERROR, EXCEPTION, ex.getMessage());
        }
    }

    @PUT
    @Path("/system/componentdefinitions/{component}/{id}")
    @Timed
    public Response addOrUpdateTopologyComponentConfig (@PathParam("component")
                                              TopologyComponentDefinition.TopologyComponentType componentType, @PathParam("id") Long id, TopologyComponentDefinition topologyComponentDefinition) {
        try {
            Response response = validateTopologyComponent(topologyComponentDefinition);
            if (response != null) {
                return response;
            }
            topologyComponentDefinition.setType(componentType);
            TopologyComponentDefinition result = catalogService.addOrUpdateTopologyComponent(id,
                    topologyComponentDefinition);
            return WSUtils.respond(result, OK, SUCCESS);
        } catch (Exception ex) {
            return WSUtils.respond(INTERNAL_SERVER_ERROR, EXCEPTION, ex.getMessage());
        }
    }

    @DELETE
    @Path("/system/componentdefinitions/{component}/{id}")
    @Timed
    public Response removeTopologyComponentConfig (@PathParam("component") TopologyComponentDefinition.TopologyComponentType componentType, @PathParam ("id") Long id) {
        try {
            TopologyComponentDefinition removedTopologyComponentDefinition = catalogService.removeTopologyComponent(id);
            if (removedTopologyComponentDefinition != null) {
                return WSUtils.respond(removedTopologyComponentDefinition, OK, SUCCESS);
            } else {
                return WSUtils.respond(NOT_FOUND, ENTITY_NOT_FOUND, id.toString());
            }
        } catch (Exception ex) {
            return WSUtils.respond(INTERNAL_SERVER_ERROR, EXCEPTION, ex.getMessage());
        }
    }

    @Timed
    @GET
    @Produces(MediaType.APPLICATION_OCTET_STREAM)
    @Path("/system/componentdefinitions/{processor}/custom/{fileName}")
    public Response downloadCustomProcessorFile (@PathParam("processor") TopologyComponentDefinition.TopologyComponentType componentType, @PathParam
            ("fileName") String fileName) {
        try {
            if (!TopologyComponentDefinition.TopologyComponentType.PROCESSOR.equals(componentType)) {
                return WSUtils.respond(NOT_FOUND, CUSTOM_PROCESSOR_ONLY);
            }
            final InputStream inputStream = catalogService.getFileFromJarStorage(fileName);
            if (inputStream != null) {
                StreamingOutput streamOutput = WSUtils.wrapWithStreamingOutput(inputStream);
                return Response.ok(streamOutput).build();
            }
        } catch (Exception ex) {
            LOG.debug(ex.getMessage(), ex);
            return WSUtils.respond(INTERNAL_SERVER_ERROR, EXCEPTION, ex.getMessage());
        }
        return WSUtils.respond(NOT_FOUND, ENTITY_NOT_FOUND, fileName);
    }

    /**
     * List custom processors matching specific query parameter filters.
     */
    @GET
    @Path("/system/componentdefinitions/{processor}/custom")
    @Timed
    public Response listCustomProcessorsWithFilters (@PathParam("processor") TopologyComponentDefinition.TopologyComponentType componentType, @Context UriInfo uriInfo) {
        if (!TopologyComponentDefinition.TopologyComponentType.PROCESSOR.equals(componentType)) {
            return WSUtils.respond(NOT_FOUND, CUSTOM_PROCESSOR_ONLY);
        }
        List<QueryParam> queryParams;
        try {
            MultivaluedMap<String, String> params = uriInfo.getQueryParameters();
            queryParams = WSUtils.buildQueryParameters(params);
            Collection<CustomProcessorInfo> customProcessorInfos = catalogService.listCustomProcessorsWithFilter(queryParams);
            if (customProcessorInfos != null) {
                return WSUtils.respond(customProcessorInfos, OK, SUCCESS);
            }
        } catch (Exception ex) {
            LOG.debug(ex.getMessage(), ex);
            return WSUtils.respond(INTERNAL_SERVER_ERROR, EXCEPTION, ex.getMessage());
        }
        return WSUtils.respond(NOT_FOUND, ENTITY_NOT_FOUND_FOR_FILTER, queryParams.toString());
    }

    //curl -X POST -i -F jarFile=@../core/target/core-0.1.0-SNAPSHOT.jar -F imageFile=@../webservice/src/main/resources/assets/libs/bower/jquery-ui/css/images/animated-overlay.gif http://localhost:8080/api/v1/catalog/system/componentdefinitions/PROCESSOR/custom -F customProcessorInfo=@console_custom_processor
    @POST
    @Consumes(MediaType.MULTIPART_FORM_DATA)
    @Path("/system/componentdefinitions/{processor}/custom")
    @Timed
    public Response addCustomProcessor (@PathParam("processor") TopologyComponentDefinition.TopologyComponentType componentType, FormDataMultiPart form) {
        if (!TopologyComponentDefinition.TopologyComponentType.PROCESSOR.equals(componentType)) {
           return  WSUtils.respond(NOT_FOUND, CUSTOM_PROCESSOR_ONLY);
        }
        InputStream jarFile = null;
        try {
            jarFile = this.getFormDataFromMultiPartRequestAs(InputStream.class, form, JAR_FILE_PARAM_NAME);
            String customProcessorInfoStr = this.getFormDataFromMultiPartRequestAs(String.class, form, CP_INFO_PARAM_NAME);
            String missingParam = (jarFile == null ? JAR_FILE_PARAM_NAME : (customProcessorInfoStr == null ? CP_INFO_PARAM_NAME : null));
            if (missingParam != null) {
                LOG.debug(missingParam + " is missing or invalid while adding custom processor");
                return WSUtils.respond(BAD_REQUEST, BAD_REQUEST_PARAM_MISSING, missingParam);
            }
            CustomProcessorInfo customProcessorInfo = new ObjectMapper().readValue(customProcessorInfoStr, CustomProcessorInfo.class);
            CustomProcessorInfo createdCustomProcessor = catalogService.addCustomProcessorInfo(customProcessorInfo, jarFile);
            return WSUtils.respond(createdCustomProcessor, CREATED, SUCCESS);
        } catch (Exception e) {
            LOG.debug("Exception thrown while trying to add a custom processor", e);
            return WSUtils.respond(INTERNAL_SERVER_ERROR, EXCEPTION, e.getMessage());
        } finally {
            try {
                jarFile.close();
            } catch (IOException e) {
                LOG.debug("Error while closing jar file stream", e);
            }
        }
    }

    @PUT
    @Consumes(MediaType.MULTIPART_FORM_DATA)
    @Path("/system/componentdefinitions/{processor}/custom")
    @Timed
    public Response updateCustomProcessor (@PathParam("processor") TopologyComponentDefinition.TopologyComponentType componentType, FormDataMultiPart form) {
        if (!TopologyComponentDefinition.TopologyComponentType.PROCESSOR.equals(componentType)) {
            return WSUtils.respond(NOT_FOUND, CUSTOM_PROCESSOR_ONLY);
        }
        InputStream jarFile = null;
        try {
            jarFile = this.getFormDataFromMultiPartRequestAs(InputStream.class, form, JAR_FILE_PARAM_NAME);
            String customProcessorInfoStr = this.getFormDataFromMultiPartRequestAs(String.class, form, CP_INFO_PARAM_NAME);
            String missingParam = (jarFile == null ? JAR_FILE_PARAM_NAME : (customProcessorInfoStr == null ? CP_INFO_PARAM_NAME : null));
            if (missingParam != null) {
                LOG.debug(missingParam + " is missing or invalid while adding/updating custom processor");
                return WSUtils.respond(BAD_REQUEST, BAD_REQUEST_PARAM_MISSING, missingParam);
            }
            CustomProcessorInfo customProcessorInfo = new ObjectMapper().readValue(customProcessorInfoStr, CustomProcessorInfo.class);
            CustomProcessorInfo updatedCustomProcessor = catalogService.updateCustomProcessorInfo(customProcessorInfo, jarFile);
            return WSUtils.respond(updatedCustomProcessor, OK, SUCCESS);
        } catch (Exception e) {
            LOG.debug("Exception thrown while trying to add/update a custom processor", e);
            return WSUtils.respond(INTERNAL_SERVER_ERROR, EXCEPTION, e.getMessage());
        } finally {
            try {
                jarFile.close();
            } catch (IOException e) {
                LOG.debug("Error while closing jar file stream", e);
            }
        }
    }

    @DELETE
    @Path("/system/componentdefinitions/{processor}/custom/{name}")
    @Timed
    public Response removeCustomProcessorInfo (@PathParam("processor") TopologyComponentDefinition.TopologyComponentType componentType, @PathParam ("name") String name) {
        if (!TopologyComponentDefinition.TopologyComponentType.PROCESSOR.equals(componentType)) {
            return WSUtils.respond(NOT_FOUND, CUSTOM_PROCESSOR_ONLY);
        }
        try {
            CustomProcessorInfo removedCustomProcessorInfo = catalogService.removeCustomProcessorInfo(name);
            if (removedCustomProcessorInfo != null) {
                return WSUtils.respond(removedCustomProcessorInfo, OK, SUCCESS);
            } else {
                return WSUtils.respond(NOT_FOUND, ENTITY_NOT_FOUND, name);
            }
        } catch (Exception ex) {
            return WSUtils.respond(INTERNAL_SERVER_ERROR, EXCEPTION, ex.getMessage());
        }
    }

<<<<<<< HEAD
    private List<TopologyCatalogWithMetric> enrichMetricToTopologies(
        Collection<Topology> topologies) {
=======
    private List<TopologyCatalogWithMetric> enrichMetricToTopology(
        Collection<Topology> topologies) throws IOException {
>>>>>>> ab52b147
        // need to also provide Topology Metric
        List<TopologyCatalogWithMetric> topologiesWithMetric = new ArrayList<>(topologies.size());
        for (Topology topology : topologies) {
            TopologyCatalogWithMetric topologyCatalogWithMetric = enrichMetricToTopology(topology);
            topologiesWithMetric.add(topologyCatalogWithMetric);
        }
        return topologiesWithMetric;
    }

    private TopologyCatalogWithMetric enrichMetricToTopology(Topology topology) {
        TopologyCatalogWithMetric topologyCatalogWithMetric;
        try {
            TopologyMetrics.TopologyMetric topologyMetric = catalogService.getTopologyMetric(topology);
            topologyCatalogWithMetric = new TopologyCatalogWithMetric(topology, true, topologyMetric);
        } catch (TopologyNotAliveException e) {
            topologyCatalogWithMetric = new TopologyCatalogWithMetric(topology, false, null);
        }
        return topologyCatalogWithMetric;
    }

    private Response validateTopologyComponent (TopologyComponentDefinition topologyComponentDefinition) {
        Response response = null;
        if (StringUtils.isEmpty(topologyComponentDefinition.getName())) {
            response = WSUtils.respond(BAD_REQUEST,
                    BAD_REQUEST_PARAM_MISSING, TopologyComponentDefinition.NAME);
        }
        if (StringUtils.isEmpty(topologyComponentDefinition.getStreamingEngine())) {
            response = WSUtils.respond(BAD_REQUEST,
                    BAD_REQUEST_PARAM_MISSING, TopologyComponentDefinition.STREAMING_ENGINE);
        }
        if (StringUtils.isEmpty(topologyComponentDefinition.getSubType())) {
            response = WSUtils.respond(BAD_REQUEST,
                    BAD_REQUEST_PARAM_MISSING, TopologyComponentDefinition.SUB_TYPE);
        }
        if (StringUtils.isEmpty(topologyComponentDefinition.getConfig())) {
            response = WSUtils.respond(BAD_REQUEST,
                    BAD_REQUEST_PARAM_MISSING, TopologyComponentDefinition.CONFIG);
        }
        return response;
    }

    private <T> T getFormDataFromMultiPartRequestAs (Class<T> clazz, FormDataMultiPart form, String paramName) {
        T result = null;
        try {
            FormDataBodyPart part = form.getField(paramName);
            if (part != null) {
                result = part.getValueAs(clazz);
            }
        } catch (Exception e) {
            LOG.debug("Cannot get param " + paramName + " as" + clazz + " from multipart form" );
        }
        return result;
    }

    @JsonInclude(JsonInclude.Include.NON_NULL)
    private static class TopologyCatalogWithMetric {
        private final Topology topology;
        private final boolean running;
        private final TopologyMetrics.TopologyMetric metric;

        public TopologyCatalogWithMetric(Topology topology, boolean running, TopologyMetrics.TopologyMetric metric) {
            this.topology = topology;
            this.running = running;
            this.metric = metric;
        }

        public Topology getTopology() {
            return topology;
        }

        public boolean isRunning() {
            return running;
        }

        public TopologyMetrics.TopologyMetric getMetric() {
            return metric;
        }
     }
}
<|MERGE_RESOLUTION|>--- conflicted
+++ resolved
@@ -534,13 +534,8 @@
         }
     }
 
-<<<<<<< HEAD
     private List<TopologyCatalogWithMetric> enrichMetricToTopologies(
         Collection<Topology> topologies) {
-=======
-    private List<TopologyCatalogWithMetric> enrichMetricToTopology(
-        Collection<Topology> topologies) throws IOException {
->>>>>>> ab52b147
         // need to also provide Topology Metric
         List<TopologyCatalogWithMetric> topologiesWithMetric = new ArrayList<>(topologies.size());
         for (Topology topology : topologies) {
@@ -555,7 +550,7 @@
         try {
             TopologyMetrics.TopologyMetric topologyMetric = catalogService.getTopologyMetric(topology);
             topologyCatalogWithMetric = new TopologyCatalogWithMetric(topology, true, topologyMetric);
-        } catch (TopologyNotAliveException e) {
+        } catch (TopologyNotAliveException | IOException e) {
             topologyCatalogWithMetric = new TopologyCatalogWithMetric(topology, false, null);
         }
         return topologyCatalogWithMetric;
