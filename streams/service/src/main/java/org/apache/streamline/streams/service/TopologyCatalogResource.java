/*
 * Licensed to the Apache Software Foundation (ASF) under one
 * or more contributor license agreements.  See the NOTICE file
 * distributed with this work for additional information
 * regarding copyright ownership.  The ASF licenses this file
 * to you under the Apache License, Version 2.0 (the
 * "License"); you may not use this file except in compliance
 * with the License.  You may obtain a copy of the License at
 *
 * http://www.apache.org/licenses/LICENSE-2.0
 *
 * Unless required by applicable law or agreed to in writing,
 * software distributed under the License is distributed on an
 * "AS IS" BASIS, WITHOUT WARRANTIES OR CONDITIONS OF ANY
 * KIND, either express or implied.  See the License for the
 * specific language governing permissions and limitations
 * under the License.
 */
package org.apache.streamline.streams.service;

import com.codahale.metrics.annotation.Timed;
import com.fasterxml.jackson.annotation.JsonInclude;
import org.apache.commons.lang3.StringUtils;
import org.apache.commons.lang3.tuple.Pair;
import org.apache.streamline.common.util.WSUtils;
import org.apache.streamline.streams.catalog.Topology;
import org.apache.streamline.streams.catalog.TopologyVersionInfo;
import org.apache.streamline.streams.catalog.service.StreamCatalogService;
import org.apache.streamline.streams.layout.component.TopologyActions;
import org.apache.streamline.streams.metrics.storm.topology.TopologyNotAliveException;
import org.apache.streamline.streams.metrics.topology.TopologyMetrics;
<<<<<<< HEAD
=======
import org.apache.streamline.streams.service.exception.request.BadRequestException;
import org.apache.streamline.streams.service.exception.request.EntityNotFoundException;
>>>>>>> dddee516
import org.apache.streamline.streams.storm.common.StormNotReachableException;
import org.slf4j.Logger;
import org.slf4j.LoggerFactory;

import javax.ws.rs.DELETE;
import javax.ws.rs.GET;
import javax.ws.rs.POST;
import javax.ws.rs.PUT;
import javax.ws.rs.Path;
import javax.ws.rs.PathParam;
import javax.ws.rs.Produces;
import javax.ws.rs.core.MediaType;
import javax.ws.rs.core.Response;
import java.io.IOException;
import java.net.URL;
import java.util.ArrayList;
import java.util.Collection;
import java.util.Collections;
import java.util.List;
import java.util.Optional;

import static java.util.stream.Collectors.toList;
import static javax.ws.rs.core.Response.Status.CREATED;
import static javax.ws.rs.core.Response.Status.OK;
import static org.apache.streamline.common.catalog.CatalogResponse.ResponseMessage.SUCCESS;
import static org.apache.streamline.streams.catalog.TopologyVersionInfo.VERSION_PREFIX;
import static org.apache.streamline.streams.service.TopologySortType.LAST_UPDATED;


@Path("/v1/catalog")
@Produces(MediaType.APPLICATION_JSON)
public class TopologyCatalogResource {
    private static final Logger LOG = LoggerFactory.getLogger(TopologyCatalogResource.class);
    public static final String JAR_FILE_PARAM_NAME = "jarFile";
    public static final String CP_INFO_PARAM_NAME = "customProcessorInfo";
    private static final Integer DEFAULT_N_OF_TOP_N_LATENCY = 3;
    private static final String DEFAULT_SORT_TYPE = LAST_UPDATED.name();
    private static final Boolean DEFAULT_SORT_ORDER_ASCENDING = false;

    private final URL SCHEMA = Thread.currentThread().getContextClassLoader()
            .getResource("assets/schemas/topology.json");

    private final StreamCatalogService catalogService;

    public TopologyCatalogResource(StreamCatalogService catalogService) {
        this.catalogService = catalogService;
    }

    @GET
    @Path("/topologies")
    @Timed
    public Response listTopologies (@javax.ws.rs.QueryParam("withMetric") Boolean withMetric,
<<<<<<< HEAD
        @javax.ws.rs.QueryParam("sort") String sortType,
        @javax.ws.rs.QueryParam("ascending") Boolean ascending,
        @javax.ws.rs.QueryParam("latencyTopN") Integer latencyTopN) {
        try {
            Collection<Topology> topologies = catalogService.listTopologies();
            Response response;
            if (topologies != null) {
                if (withMetric == null || !withMetric) {
                    response = WSUtils.respond(topologies, OK, SUCCESS);
                } else {
                    if (sortType == null) {
                        sortType = DEFAULT_SORT_TYPE;
                    }
                    if (ascending == null) {
                        ascending = DEFAULT_SORT_ORDER_ASCENDING;
                    }

                    List<TopologyCatalogWithMetric> topologiesWithMetric = enrichMetricToTopologies(
                        topologies, sortType, ascending, latencyTopN);
                    response = WSUtils.respond(topologiesWithMetric, OK, SUCCESS);
                }
=======
                                    @javax.ws.rs.QueryParam("sort") String sortType,
                                    @javax.ws.rs.QueryParam("latencyTopN") Integer latencyTopN) {
        Collection<Topology> topologies = catalogService.listTopologies();
        Response response;
        if (topologies != null) {
            if (withMetric == null || !withMetric) {
                response = WSUtils.respondEntities(topologies, OK);
>>>>>>> dddee516
            } else {
                List<TopologyCatalogWithMetric> topologiesWithMetric = enrichMetricToTopologies(
                        topologies, sortType, latencyTopN);
                response = WSUtils.respondEntities(topologiesWithMetric, OK);
            }
        } else {
            response = WSUtils.respondEntities(Collections.emptyList(), OK);
        }

        return response;
    }

    @GET
    @Path("/topologies/{topologyId}")
    @Timed
    public Response getTopologyById(@PathParam("topologyId") Long topologyId,
                                    @javax.ws.rs.QueryParam("withMetric") Boolean withMetric,
                                    @javax.ws.rs.QueryParam("latencyTopN") Integer latencyTopN) {
        Response response = getTopologyByIdAndVersionId(topologyId,
                catalogService.getCurrentVersionId(topologyId),
                withMetric, latencyTopN);
        if (response != null) {
            return response;
        }

        throw EntityNotFoundException.byId(topologyId.toString());
    }

    @GET
    @Path("/topologies/{topologyId}/versions/{versionId}")
    @Timed
    public Response getTopologyByIdAndVersion(@PathParam("topologyId") Long topologyId,
                                              @PathParam("versionId") Long versionId,
                                              @javax.ws.rs.QueryParam("withMetric") Boolean withMetric,
                                              @javax.ws.rs.QueryParam("latencyTopN") Integer latencyTopN) {
        Response response = getTopologyByIdAndVersionId(topologyId, versionId, withMetric, latencyTopN);
        if (response != null) {
            return response;
        }

        throw EntityNotFoundException.byVersion(topologyId.toString(), versionId.toString());
    }

    private Response getTopologyByIdAndVersionId(Long topologyId, Long versionId, Boolean withMetric,
                                                 Integer latencyTopN) {
        Topology result = catalogService.getTopology(topologyId, versionId);
        if (result != null) {
            if (withMetric == null || !withMetric) {
                return WSUtils.respondEntity(result, OK);
            } else {
                TopologyCatalogWithMetric topologiesWithMetric = enrichMetricToTopology(
                        result, latencyTopN);
                return WSUtils.respondEntity(topologiesWithMetric, OK);
            }
        }
        return null;
    }

    @GET
    @Path("/topologies/{topologyId}/versions")
    @Timed
    public Response listTopologyVersions(@PathParam("topologyId") Long topologyId) {
        Collection<TopologyVersionInfo> versionInfos = catalogService.listTopologyVersionInfos(
                WSUtils.buildTopologyIdAwareQueryParams(topologyId, null));
        Response response;
        if (versionInfos != null) {
            response = WSUtils.respondEntities(versionInfos, OK);
        } else {
            response = WSUtils.respondEntities(Collections.emptyList(), OK);
        }
        return response;
    }


    @POST
    @Path("/topologies")
    @Timed
    public Response addTopology(Topology topology) {
        if (StringUtils.isEmpty(topology.getName())) {
            throw BadRequestException.missingParameter(Topology.NAME);
        }
        if (StringUtils.isEmpty(topology.getConfig())) {
            throw BadRequestException.missingParameter(Topology.CONFIG);
        }
        Topology createdTopology = catalogService.addTopology(topology);
        return WSUtils.respondEntity(createdTopology, CREATED);
    }

    @DELETE
    @Path("/topologies/{topologyId}")
    @Timed
    public Response removeTopology(@PathParam("topologyId") Long topologyId,
                                   @javax.ws.rs.QueryParam("recurse") boolean recurse,
                                   @javax.ws.rs.QueryParam("allVersions") boolean allVersions) {
        if (allVersions) {
            return removeAllTopologyVersions(topologyId, recurse);
        } else {
            return removeCurrentTopologyVersion(topologyId, recurse);
        }
    }

    private Response removeAllTopologyVersions(Long topologyId, boolean recurse) {
        Collection<TopologyVersionInfo> versions = catalogService.listTopologyVersionInfos(
                WSUtils.topologyVersionsQueryParam(topologyId));
        List<Topology> removed = new ArrayList<>();
        for (TopologyVersionInfo version : versions) {
            removed.add(catalogService.removeTopology(topologyId, version.getId(), recurse));
        }
        return WSUtils.respondEntities(removed, OK);
    }

    private Response removeCurrentTopologyVersion(Long topologyId, boolean recurse) {
        Topology removedTopology = catalogService.removeTopology(topologyId, recurse);
        if (removedTopology != null) {
            return WSUtils.respondEntity(removedTopology, OK);
        }

        throw EntityNotFoundException.byId(topologyId.toString());
    }

    @PUT
    @Path("/topologies/{topologyId}")
    @Timed
    public Response addOrUpdateTopology (@PathParam("topologyId") Long topologyId,
                                         Topology topology) {
        if (StringUtils.isEmpty(topology.getName())) {
            throw BadRequestException.missingParameter(Topology.NAME);
        }
        if (StringUtils.isEmpty(topology.getConfig())) {
            throw BadRequestException.missingParameter(Topology.CONFIG);
        }
        Topology result = catalogService.addOrUpdateTopology
                (topologyId, topology);
        return WSUtils.respondEntity(topology, OK);
    }

    /**
     * {
     *     "name": "v2",
     *     "description": "saved before prod deployment"
     * }
     */
    @POST
    @Path("/topologies/{topologyId}/versions/save")
    @Timed
    public Response saveTopologyVersion(@PathParam("topologyId") Long topologyId, TopologyVersionInfo versionInfo) {
        Optional<TopologyVersionInfo> currentVersion = Optional.empty();
        try {
            currentVersion = catalogService.getCurrentTopologyVersionInfo(topologyId);
            if (!currentVersion.isPresent()) {
                throw new IllegalArgumentException("Current version is not available for topology id: " + topologyId);
            }
            if (versionInfo == null) {
                versionInfo = new TopologyVersionInfo();
            }
            // update the current version with the new version info.
            versionInfo.setTopologyId(topologyId);
            Optional<TopologyVersionInfo> latest = catalogService.getLatestVersionInfo(topologyId);
            int suffix;
            if (latest.isPresent()) {
                suffix = latest.get().getVersionNumber() + 1;
            } else {
                suffix = 1;
            }
            versionInfo.setName(VERSION_PREFIX + suffix);
            if (versionInfo.getDescription() == null) {
                versionInfo.setDescription("");
            }
            TopologyVersionInfo savedVersion = catalogService.addOrUpdateTopologyVersionInfo(
                    currentVersion.get().getId(), versionInfo);
            catalogService.cloneTopologyVersion(topologyId, savedVersion.getId());
            return WSUtils.respondEntity(savedVersion, CREATED);
        } catch (Exception ex) {
            // restore the current version
            if (currentVersion.isPresent()) {
                catalogService.addOrUpdateTopologyVersionInfo(currentVersion.get().getId(), currentVersion.get());
            }
            throw ex;
        }
    }

    @POST
    @Path("/topologies/{topologyId}/versions/{versionId}/activate")
    @Timed
    public Response activateTopologyVersion(@PathParam("topologyId") Long topologyId,
                                            @PathParam("versionId") Long versionId) {
        Optional<TopologyVersionInfo> currentVersionInfo = catalogService.getCurrentTopologyVersionInfo(topologyId);
        if (currentVersionInfo.isPresent() && currentVersionInfo.get().getId().equals(versionId)) {
            throw new IllegalArgumentException("Version id " + versionId + " is already the current version");
        }
        TopologyVersionInfo savedVersion = catalogService.getTopologyVersionInfo(versionId);
        if (savedVersion != null) {
            catalogService.cloneTopologyVersion(topologyId, savedVersion.getId());
             /*
             * successfully cloned and set a new current version,
             * remove the old current version of topology and version info
             */
            if (currentVersionInfo.isPresent()) {
                catalogService.removeTopology(topologyId, currentVersionInfo.get().getId(), true);
            }
            return WSUtils.respondEntity(savedVersion, CREATED);
        }

        throw EntityNotFoundException.byVersion(topologyId.toString(), versionId.toString());
    }

    @GET
    @Path("/topologies/{topologyId}/actions/status")
    @Timed
    public Response topologyStatus (@PathParam("topologyId") Long topologyId) throws Exception {
        Topology result = catalogService.getTopology(topologyId);
        if (result != null) {
            TopologyActions.Status status = catalogService.topologyStatus(result);
            return WSUtils.respondEntity(status, OK);
        }

        throw EntityNotFoundException.byId(topologyId.toString());
    }

    @GET
    @Path("/topologies/{topologyId}/versions/{versionId}/actions/status")
    @Timed
    public Response topologyStatusVersion(@PathParam("topologyId") Long topologyId,
                                          @PathParam("versionId") Long versionId) throws Exception {
        Topology result = catalogService.getTopology(topologyId, versionId);
        if (result != null) {
            TopologyActions.Status status = catalogService.topologyStatus(result);
            return WSUtils.respondEntity(status, OK);
        }

        throw EntityNotFoundException.byVersion(topologyId.toString(), versionId.toString());
    }

    @POST
    @Path("/topologies/{topologyId}/actions/validate")
    @Timed
    public Response validateTopology (@PathParam("topologyId") Long topologyId) {
        Topology result = catalogService.getTopology(topologyId);
        if (result != null) {
            //catalogService.validateTopology(SCHEMA, topologyId);
            return WSUtils.respondEntity(result, OK);
        }

        throw EntityNotFoundException.byId(topologyId.toString());
    }

    @POST
    @Path("/topologies/{topologyId}/versions/{versionId}/actions/validate")
    @Timed
    public Response validateTopologyVersion(@PathParam("topologyId") Long topologyId,
                                            @PathParam("versionId") Long versionId) {
        Topology result = catalogService.getTopology(topologyId, versionId);
        if (result != null) {
            //catalogService.validateTopology(SCHEMA, topologyId);
            return WSUtils.respondEntity(result, OK);
        }

        throw EntityNotFoundException.byVersion(topologyId.toString(), versionId.toString());
    }

    @POST
    @Path("/topologies/{topologyId}/actions/deploy")
    @Timed
    public Response deployTopology (@PathParam("topologyId") Long topologyId) throws Exception {
        Topology result = catalogService.getTopology(topologyId);
        if (result != null) {
//TODO: fix     catalogService.validateTopology(SCHEMA, topologyId);
            catalogService.deployTopology(result);
            return WSUtils.respondEntity(result, OK);
        }

        throw EntityNotFoundException.byId(topologyId.toString());
    }

    @POST
    @Path("/topologies/{topologyId}/versions/{versionId}/actions/deploy")
    @Timed
    public Response deployTopologyVersion(@PathParam("topologyId") Long topologyId,
                                          @PathParam("versionId") Long versionId) throws Exception {
        Topology result = catalogService.getTopology(topologyId, versionId);
        if (result != null) {
//TODO: fix     catalogService.validateTopology(SCHEMA, topologyId);
            catalogService.deployTopology(result);
            return WSUtils.respondEntity(result, OK);
        }

        throw EntityNotFoundException.byVersion(topologyId.toString(), versionId.toString());
    }

    @POST
    @Path("/topologies/{topologyId}/actions/kill")
    @Timed
    public Response killTopology (@PathParam("topologyId") Long topologyId) throws Exception {
        Topology result = catalogService.getTopology(topologyId);
        if (result != null) {
            catalogService.killTopology(result);
            return WSUtils.respondEntity(result, OK);
        }

        throw EntityNotFoundException.byId(topologyId.toString());
    }

    @POST
    @Path("/topologies/{topologyId}/versions/{versionId}/actions/kill")
    @Timed
    public Response killTopologyVersion(@PathParam("topologyId") Long topologyId,
                                        @PathParam("versionId") Long versionId) throws Exception {
        Topology result = catalogService.getTopology(topologyId, versionId);
        if (result != null) {
            catalogService.killTopology(result);
            return WSUtils.respondEntity(result, OK);
        }

        throw EntityNotFoundException.byVersion(topologyId.toString(), versionId.toString());
    }

    @POST
    @Path("/topologies/{topologyId}/actions/suspend")
    @Timed
    public Response suspendTopology (@PathParam("topologyId") Long topologyId) throws Exception {
        Topology result = catalogService.getTopology(topologyId);
        if (result != null) {
            catalogService.suspendTopology(result);
            return WSUtils.respondEntity(result, OK);
        }

        throw EntityNotFoundException.byId(topologyId.toString());
    }

    @POST
    @Path("/topologies/{topologyId}/versions/{versionId}/actions/suspend")
    @Timed
    public Response suspendTopologyVersion(@PathParam("topologyId") Long topologyId,
                                           @PathParam("versionId") Long versionId) throws Exception {
        Topology result = catalogService.getTopology(topologyId, versionId);
        if (result != null) {
            catalogService.suspendTopology(result);
            return WSUtils.respondEntity(result, OK);
        }

        throw EntityNotFoundException.byVersion(topologyId.toString(), versionId.toString());
    }

    @POST
    @Path("/topologies/{topologyId}/actions/resume")
    @Timed
    public Response resumeTopology (@PathParam("topologyId") Long topologyId) throws Exception {
        Topology result = catalogService.getTopology(topologyId);
        if (result != null) {
            catalogService.resumeTopology(result);
            return WSUtils.respondEntity(result, OK);
        }

        throw EntityNotFoundException.byId(topologyId.toString());
    }

    @POST
    @Path("/topologies/{topologyId}/versions/{versionId}/actions/resume")
    @Timed
    public Response resumeTopologyVersion(@PathParam("topologyId") Long topologyId,
                                          @PathParam("versionId") Long versionId) throws Exception {
        Topology result = catalogService.getTopology(topologyId, versionId);
        if (result != null) {
            catalogService.resumeTopology(result);
            return WSUtils.respondEntity(result, OK);
        }

        throw EntityNotFoundException.byVersion(topologyId.toString(), versionId.toString());
    }

    private List<TopologyCatalogWithMetric> enrichMetricToTopologies(
<<<<<<< HEAD
        Collection<Topology> topologies, String sortType, Boolean ascending, Integer latencyTopN) {
=======
            Collection<Topology> topologies, String sortType, Integer latencyTopN) {
>>>>>>> dddee516
        // need to also provide Topology Metric
        List<TopologyCatalogWithMetric> topologiesWithMetric = new ArrayList<>(topologies.size());
        for (Topology topology : topologies) {
            TopologyCatalogWithMetric topologyCatalogWithMetric = enrichMetricToTopology(topology, latencyTopN);
            topologiesWithMetric.add(topologyCatalogWithMetric);
        }

<<<<<<< HEAD
        return topologiesWithMetric.stream().sorted((c1, c2) -> {
            int compared;
            switch (TopologySortType.valueOf(sortType.toUpperCase())) {
                case NAME:
                    compared = c1.getTopology().getName().compareTo(c2.getTopology().getName());
                    break;
                case STATUS:
                    compared = c1.getRunning().compareTo(c2.getRunning());
                    break;
                case LAST_UPDATED:
                    compared = c1.getTopology().getVersionTimestamp().compareTo(c2.getTopology().getVersionTimestamp());
                    break;
                default:
                    throw new IllegalStateException("Not supported SortType: " + sortType);
            }

            return ascending ? compared : (compared * -1);
        }).collect(toList());
=======
        if (sortType != null) {
            return topologiesWithMetric.stream().sorted((c1, c2) -> {
                switch (TopologySortType.valueOf(sortType.toUpperCase())) {
                    case NAME:
                        return c1.getTopology().getName().compareTo(c2.getTopology().getName());
                    case STATUS:
                        return c1.getRunning().compareTo(c2.getRunning());
                    case LAST_UPDATED:
                        return c1.getTopology().getVersionTimestamp().compareTo(c2.getTopology().getVersionTimestamp());
                    default:
                        throw new IllegalStateException("Not supported SortType: " + sortType);
                }
            }).collect(toList());
        } else {
            return topologiesWithMetric;
        }
>>>>>>> dddee516
    }

    private TopologyCatalogWithMetric enrichMetricToTopology(Topology topology, Integer latencyTopN) {
        if (latencyTopN == null) {
            latencyTopN = DEFAULT_N_OF_TOP_N_LATENCY;
        }

        TopologyCatalogWithMetric topologyCatalogWithMetric;
        try {
            TopologyMetrics.TopologyMetric topologyMetric = catalogService.getTopologyMetric(topology);
            List<Pair<String, Double>> latenciesTopN = catalogService.getTopNAndOtherComponentsLatency(topology, latencyTopN);
            topologyCatalogWithMetric = new TopologyCatalogWithMetric(topology, TopologyRunningStatus.RUNNING, topologyMetric, latenciesTopN);
        } catch (TopologyNotAliveException e) {
            topologyCatalogWithMetric = new TopologyCatalogWithMetric(topology, TopologyRunningStatus.NOT_RUNNING, null, null);
        } catch (StormNotReachableException | IOException e) {
            topologyCatalogWithMetric = new TopologyCatalogWithMetric(topology, TopologyRunningStatus.UNKNOWN, null, null);
        } catch (Exception e ) {
            topologyCatalogWithMetric = new TopologyCatalogWithMetric(topology, TopologyRunningStatus.UNKNOWN, null, null);
        }
        return topologyCatalogWithMetric;
    }

    private enum TopologyRunningStatus {
        RUNNING, NOT_RUNNING, UNKNOWN
    }

    @JsonInclude(JsonInclude.Include.NON_NULL)
    private static class TopologyCatalogWithMetric {
        private final Topology topology;
        private final TopologyRunningStatus running;
        private final TopologyMetrics.TopologyMetric metric;
        private final List<Pair<String, Double>> latencyTopN;

        public TopologyCatalogWithMetric(Topology topology, TopologyRunningStatus running,
                                         TopologyMetrics.TopologyMetric metric, List<Pair<String, Double>> latencyTopN) {
            this.topology = topology;
            this.running = running;
            this.metric = metric;
            this.latencyTopN = latencyTopN;
        }

        public Topology getTopology() {
            return topology;
        }

        public String getRunning() {
            return running.name();
        }

        public TopologyMetrics.TopologyMetric getMetric() {
            return metric;
        }

        public List<Pair<String, Double>> getLatencyTopN() {
            return latencyTopN;
        }
    }
}<|MERGE_RESOLUTION|>--- conflicted
+++ resolved
@@ -29,11 +29,8 @@
 import org.apache.streamline.streams.layout.component.TopologyActions;
 import org.apache.streamline.streams.metrics.storm.topology.TopologyNotAliveException;
 import org.apache.streamline.streams.metrics.topology.TopologyMetrics;
-<<<<<<< HEAD
-=======
 import org.apache.streamline.streams.service.exception.request.BadRequestException;
 import org.apache.streamline.streams.service.exception.request.EntityNotFoundException;
->>>>>>> dddee516
 import org.apache.streamline.streams.storm.common.StormNotReachableException;
 import org.slf4j.Logger;
 import org.slf4j.LoggerFactory;
@@ -58,9 +55,7 @@
 import static java.util.stream.Collectors.toList;
 import static javax.ws.rs.core.Response.Status.CREATED;
 import static javax.ws.rs.core.Response.Status.OK;
-import static org.apache.streamline.common.catalog.CatalogResponse.ResponseMessage.SUCCESS;
 import static org.apache.streamline.streams.catalog.TopologyVersionInfo.VERSION_PREFIX;
-import static org.apache.streamline.streams.service.TopologySortType.LAST_UPDATED;
 
 
 @Path("/v1/catalog")
@@ -70,8 +65,6 @@
     public static final String JAR_FILE_PARAM_NAME = "jarFile";
     public static final String CP_INFO_PARAM_NAME = "customProcessorInfo";
     private static final Integer DEFAULT_N_OF_TOP_N_LATENCY = 3;
-    private static final String DEFAULT_SORT_TYPE = LAST_UPDATED.name();
-    private static final Boolean DEFAULT_SORT_ORDER_ASCENDING = false;
 
     private final URL SCHEMA = Thread.currentThread().getContextClassLoader()
             .getResource("assets/schemas/topology.json");
@@ -86,29 +79,6 @@
     @Path("/topologies")
     @Timed
     public Response listTopologies (@javax.ws.rs.QueryParam("withMetric") Boolean withMetric,
-<<<<<<< HEAD
-        @javax.ws.rs.QueryParam("sort") String sortType,
-        @javax.ws.rs.QueryParam("ascending") Boolean ascending,
-        @javax.ws.rs.QueryParam("latencyTopN") Integer latencyTopN) {
-        try {
-            Collection<Topology> topologies = catalogService.listTopologies();
-            Response response;
-            if (topologies != null) {
-                if (withMetric == null || !withMetric) {
-                    response = WSUtils.respond(topologies, OK, SUCCESS);
-                } else {
-                    if (sortType == null) {
-                        sortType = DEFAULT_SORT_TYPE;
-                    }
-                    if (ascending == null) {
-                        ascending = DEFAULT_SORT_ORDER_ASCENDING;
-                    }
-
-                    List<TopologyCatalogWithMetric> topologiesWithMetric = enrichMetricToTopologies(
-                        topologies, sortType, ascending, latencyTopN);
-                    response = WSUtils.respond(topologiesWithMetric, OK, SUCCESS);
-                }
-=======
                                     @javax.ws.rs.QueryParam("sort") String sortType,
                                     @javax.ws.rs.QueryParam("latencyTopN") Integer latencyTopN) {
         Collection<Topology> topologies = catalogService.listTopologies();
@@ -116,7 +86,6 @@
         if (topologies != null) {
             if (withMetric == null || !withMetric) {
                 response = WSUtils.respondEntities(topologies, OK);
->>>>>>> dddee516
             } else {
                 List<TopologyCatalogWithMetric> topologiesWithMetric = enrichMetricToTopologies(
                         topologies, sortType, latencyTopN);
@@ -488,11 +457,7 @@
     }
 
     private List<TopologyCatalogWithMetric> enrichMetricToTopologies(
-<<<<<<< HEAD
-        Collection<Topology> topologies, String sortType, Boolean ascending, Integer latencyTopN) {
-=======
             Collection<Topology> topologies, String sortType, Integer latencyTopN) {
->>>>>>> dddee516
         // need to also provide Topology Metric
         List<TopologyCatalogWithMetric> topologiesWithMetric = new ArrayList<>(topologies.size());
         for (Topology topology : topologies) {
@@ -500,26 +465,6 @@
             topologiesWithMetric.add(topologyCatalogWithMetric);
         }
 
-<<<<<<< HEAD
-        return topologiesWithMetric.stream().sorted((c1, c2) -> {
-            int compared;
-            switch (TopologySortType.valueOf(sortType.toUpperCase())) {
-                case NAME:
-                    compared = c1.getTopology().getName().compareTo(c2.getTopology().getName());
-                    break;
-                case STATUS:
-                    compared = c1.getRunning().compareTo(c2.getRunning());
-                    break;
-                case LAST_UPDATED:
-                    compared = c1.getTopology().getVersionTimestamp().compareTo(c2.getTopology().getVersionTimestamp());
-                    break;
-                default:
-                    throw new IllegalStateException("Not supported SortType: " + sortType);
-            }
-
-            return ascending ? compared : (compared * -1);
-        }).collect(toList());
-=======
         if (sortType != null) {
             return topologiesWithMetric.stream().sorted((c1, c2) -> {
                 switch (TopologySortType.valueOf(sortType.toUpperCase())) {
@@ -536,7 +481,6 @@
         } else {
             return topologiesWithMetric;
         }
->>>>>>> dddee516
     }
 
     private TopologyCatalogWithMetric enrichMetricToTopology(Topology topology, Integer latencyTopN) {
@@ -594,4 +538,4 @@
             return latencyTopN;
         }
     }
-}+}
