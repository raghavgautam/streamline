--- conflicted
+++ resolved
@@ -310,15 +310,6 @@
         }
     }
 
-<<<<<<< HEAD
-    private void updateTypeInfo(UDFInfo udfInfo, Class<?> clazz) {
-        if (udfInfo.isAggregate()) {
-            udfInfo.setReturnType(getReturnType(clazz, "result"));
-            udfInfo.setArgTypes(getArgTypes(clazz, "add", 1));
-        } else {
-            udfInfo.setReturnType(getReturnType(clazz, "evaluate"));
-            udfInfo.setArgTypes(getArgTypes(clazz, "evaluate", 0));
-=======
     private void updateTypeInfo(UDF udf, Class<?> clazz) {
         if (udf.isAggregate()) {
             udf.setReturnType(getReturnType(clazz, "result"));
@@ -326,7 +317,6 @@
         } else {
             udf.setReturnType(getReturnType(clazz, "evaluate"));
             udf.setArgTypes(getArgTypes(clazz, "evaluate", 0));
->>>>>>> c99dbe73
         }
     }
 
