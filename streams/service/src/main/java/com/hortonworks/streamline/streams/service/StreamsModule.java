--- conflicted
+++ resolved
@@ -40,12 +40,13 @@
 import com.hortonworks.streamline.streams.service.metadata.KafkaMetadataResource;
 import com.hortonworks.streamline.streams.service.metadata.StormMetadataResource;
 
-import javax.security.auth.Subject;
 import java.util.ArrayList;
 import java.util.Arrays;
 import java.util.Collections;
 import java.util.List;
 import java.util.Map;
+
+import javax.security.auth.Subject;
 
 /**
  * Implementation for the streams module for registration with web service module
@@ -65,7 +66,8 @@
     public List<Object> getResources() {
         List<Object> result = new ArrayList<>();
         String catalogRootUrl = (String) config.get(Constants.CONFIG_CATALOG_ROOT_URL);
-        Subject subject = (Subject) config.get(Constants.CONFIG_SUBJECT);
+        final Subject subject = (Subject) config.get(Constants.CONFIG_SUBJECT);  // Authorized subject
+
         MLModelRegistryClient modelRegistryClient = new MLModelRegistryClient(catalogRootUrl);
         final StreamCatalogService streamcatalogService = new StreamCatalogService(storageManager, fileStorage, modelRegistryClient);
         final EnvironmentService environmentService = new EnvironmentService(storageManager);
@@ -94,16 +96,8 @@
                 topologyMetricsService, securityCatalogService));
         result.add(new UDFCatalogResource(authorizer, streamcatalogService, fileStorage));
         result.addAll(getNotificationsRelatedResources(authorizer, streamcatalogService));
-<<<<<<< HEAD
-        
+
         final SchemaRegistryClient schemaRegistryClient = createSchemaRegistryClient();
-=======
-
-        final SchemaRegistryClient schemaRegistryClient = createSchemaRegistryClient();
-        // Authorized subject
-        final Subject subject = (Subject) config.get(Constants.CONFIG_SUBJECT);
-
->>>>>>> 0d49e4d0
         result.add(new SchemaResource(authorizer, schemaRegistryClient, subject));
         result.addAll(getServiceMetadataResources(authorizer, environmentService, subject));
         result.add(new NamespaceCatalogResource(authorizer, streamcatalogService, topologyActionsService, environmentService));
