/**
 * Copyright 2017 Hortonworks.
 *
 * Licensed under the Apache License, Version 2.0 (the "License");
 * you may not use this file except in compliance with the License.
 * You may obtain a copy of the License at

 *   http://www.apache.org/licenses/LICENSE-2.0

 * Unless required by applicable law or agreed to in writing, software
 * distributed under the License is distributed on an "AS IS" BASIS,
 * WITHOUT WARRANTIES OR CONDITIONS OF ANY KIND, either express or implied.
 * See the License for the specific language governing permissions and
 * limitations under the License.
 **/
package com.hortonworks.streamline.streams.security.authentication;

import org.slf4j.Logger;
import org.slf4j.LoggerFactory;

import java.security.Principal;

import javax.ws.rs.core.SecurityContext;

/**
 * Holds authenticated principal and security context which gets passed to the JAX-RS request methods
 */
public class StreamlineSecurityContext implements SecurityContext {
    private static final Logger LOG = LoggerFactory.getLogger(StreamlineSecurityContext.class);

<<<<<<< HEAD
    public static final String KERBEROS_AUTH = "KERBEROS";
=======
    public static final String KERBEROS_AUTH = "kerberos";
    public static final String AUTHENTICATION_SCHEME_NOT_KERBEROS = "NOT_KERBEROS";     // useful for tests
>>>>>>> 0d49e4d0

    private final Principal principal;
    private final String scheme;
    private final String authenticationScheme;
<<<<<<< HEAD

    public StreamlineSecurityContext(Principal principal, String scheme) {
        this(principal, scheme, SecurityContext.BASIC_AUTH);
    }

=======

    public StreamlineSecurityContext(Principal principal, String scheme) {
        this(principal, scheme, SecurityContext.BASIC_AUTH);
    }

>>>>>>> 0d49e4d0
    public StreamlineSecurityContext(Principal principal, String scheme, String authenticationScheme) {
        this.principal = principal;
        this.scheme = scheme;
        this.authenticationScheme = authenticationScheme;
    }

    @Override
    public Principal getUserPrincipal() {
        return principal;
    }

    @Override
    public boolean isUserInRole(String role) {
        LOG.debug("isUserInRole user: {}, role: {}", principal, role);
        return false;
    }

    @Override
    public boolean isSecure() {
        return "https".equals(this.scheme);
    }

    @Override
    public String getAuthenticationScheme() {
        return authenticationScheme;
    }

    @Override
    public String toString() {
        return "StreamlineSecurityContext{" +
                "principal=" + principal +
                ", scheme='" + scheme + '\'' +
                ", authenticationScheme='" + authenticationScheme + '\'' +
                ", isSecure=" + isSecure() +
                '}';
    }
}<|MERGE_RESOLUTION|>--- conflicted
+++ resolved
@@ -28,29 +28,17 @@
 public class StreamlineSecurityContext implements SecurityContext {
     private static final Logger LOG = LoggerFactory.getLogger(StreamlineSecurityContext.class);
 
-<<<<<<< HEAD
-    public static final String KERBEROS_AUTH = "KERBEROS";
-=======
     public static final String KERBEROS_AUTH = "kerberos";
     public static final String AUTHENTICATION_SCHEME_NOT_KERBEROS = "NOT_KERBEROS";     // useful for tests
->>>>>>> 0d49e4d0
 
     private final Principal principal;
     private final String scheme;
     private final String authenticationScheme;
-<<<<<<< HEAD
 
     public StreamlineSecurityContext(Principal principal, String scheme) {
         this(principal, scheme, SecurityContext.BASIC_AUTH);
     }
 
-=======
-
-    public StreamlineSecurityContext(Principal principal, String scheme) {
-        this(principal, scheme, SecurityContext.BASIC_AUTH);
-    }
-
->>>>>>> 0d49e4d0
     public StreamlineSecurityContext(Principal principal, String scheme, String authenticationScheme) {
         this.principal = principal;
         this.scheme = scheme;
