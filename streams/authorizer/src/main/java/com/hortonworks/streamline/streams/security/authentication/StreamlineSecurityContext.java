/**
 * Copyright 2017 Hortonworks.
 *
 * Licensed under the Apache License, Version 2.0 (the "License");
 * you may not use this file except in compliance with the License.
 * You may obtain a copy of the License at

 *   http://www.apache.org/licenses/LICENSE-2.0

 * Unless required by applicable law or agreed to in writing, software
 * distributed under the License is distributed on an "AS IS" BASIS,
 * WITHOUT WARRANTIES OR CONDITIONS OF ANY KIND, either express or implied.
 * See the License for the specific language governing permissions and
 * limitations under the License.
 **/
package com.hortonworks.streamline.streams.security.authentication;

import org.slf4j.Logger;
import org.slf4j.LoggerFactory;

import java.security.Principal;

import javax.ws.rs.core.SecurityContext;

/**
 * Holds authenticated principal and security context which gets passed to the JAX-RS request methods
 */
public class StreamlineSecurityContext implements SecurityContext {
    private static final Logger LOG = LoggerFactory.getLogger(StreamlineSecurityContext.class);

    public static final String KERBEROS_AUTH = "KERBEROS";

    private final Principal principal;
    private final String scheme;
    private final String authenticationScheme;

    public StreamlineSecurityContext(Principal principal, String scheme) {
        this(principal, scheme, SecurityContext.BASIC_AUTH);
    }

    public StreamlineSecurityContext(Principal principal, String scheme, String authenticationScheme) {
        this.principal = principal;
        this.scheme = scheme;
        this.authenticationScheme = authenticationScheme;
    }

    @Override
    public Principal getUserPrincipal() {
        return principal;
    }

    @Override
    public boolean isUserInRole(String role) {
        LOG.debug("isUserInRole user: {}, role: {}", principal, role);
        return false;
    }

    @Override
    public boolean isSecure() {
        return "https".equals(this.scheme);
    }

    @Override
    public String getAuthenticationScheme() {
        return authenticationScheme;
    }

    @Override
    public String toString() {
        return "StreamlineSecurityContext{" +
                "principal=" + principal +
                ", scheme='" + scheme + '\'' +
<<<<<<< HEAD
=======
                ", authenticationScheme='" + authenticationScheme + '\'' +
>>>>>>> 0c6913e0
                ", isSecure=" + isSecure() +
                '}';
    }
}<|MERGE_RESOLUTION|>--- conflicted
+++ resolved
@@ -18,9 +18,8 @@
 import org.slf4j.Logger;
 import org.slf4j.LoggerFactory;
 
+import javax.ws.rs.core.SecurityContext;
 import java.security.Principal;
-
-import javax.ws.rs.core.SecurityContext;
 
 /**
  * Holds authenticated principal and security context which gets passed to the JAX-RS request methods
@@ -70,10 +69,7 @@
         return "StreamlineSecurityContext{" +
                 "principal=" + principal +
                 ", scheme='" + scheme + '\'' +
-<<<<<<< HEAD
-=======
                 ", authenticationScheme='" + authenticationScheme + '\'' +
->>>>>>> 0c6913e0
                 ", isSecure=" + isSecure() +
                 '}';
     }
