/**
 * Copyright 2017 Hortonworks.
 *
 * Licensed under the Apache License, Version 2.0 (the "License");
 * you may not use this file except in compliance with the License.
 * You may obtain a copy of the License at

 *   http://www.apache.org/licenses/LICENSE-2.0

 * Unless required by applicable law or agreed to in writing, software
 * distributed under the License is distributed on an "AS IS" BASIS,
 * WITHOUT WARRANTIES OR CONDITIONS OF ANY KIND, either express or implied.
 * See the License for the specific language governing permissions and
 * limitations under the License.
 **/
package com.hortonworks.streamline.streams.security.impl;

import com.hortonworks.streamline.streams.security.AuthenticationContext;
import com.hortonworks.streamline.streams.security.AuthorizationException;
import com.hortonworks.streamline.streams.security.Permission;
import com.hortonworks.streamline.streams.security.SecurityUtil;
import com.hortonworks.streamline.streams.security.StreamlineAuthorizer;
import com.hortonworks.streamline.streams.security.catalog.AclEntry;
import com.hortonworks.streamline.streams.security.catalog.Role;
import com.hortonworks.streamline.streams.security.catalog.User;
import com.hortonworks.streamline.streams.security.service.SecurityCatalogService;
import org.slf4j.Logger;
import org.slf4j.LoggerFactory;

import java.util.EnumSet;
import java.util.Map;
import java.util.Optional;
import java.util.Set;
import java.util.stream.Collectors;

public class DefaultStreamlineAuthorizer implements StreamlineAuthorizer {
    private static final Logger LOG = LoggerFactory.getLogger(DefaultStreamlineAuthorizer.class);

    public static final String CONF_CATALOG_SERVICE = "catalogService";
    public static final String CONF_ADMIN_PRINCIPALS = "adminPrincipals";

    private SecurityCatalogService catalogService;
    private Set<String> adminUsers;

    @SuppressWarnings("unchecked")
    @Override
    public void init(Map<String, Object> config) {
        LOG.info("Initializing DefaultStreamlineAuthorizer with config {}", config);
        catalogService = (SecurityCatalogService) config.get(CONF_CATALOG_SERVICE);
        adminUsers = ((Set<String>) config.get(CONF_ADMIN_PRINCIPALS)).stream()
                .map(SecurityUtil::getUserName)
                .collect(Collectors.toSet());
        LOG.info("Admin users: {}", adminUsers);
        mayBeAddAdminUsers();
    }

    private void mayBeAddAdminUsers() {
        LOG.info("Checking user entries for admin users");
        adminUsers.stream()
                .filter(name -> {
                    User user = catalogService.getUser(name);
                    if (user != null) {
<<<<<<< HEAD
                        LOG.info("User entry for '{}' already exists", name);
=======
                        LOG.info("Entry for user '{}' already exists", name);
>>>>>>> 0d49e4d0
                        return false;
                    } else {
                        return true;
                    }
                })
                .forEach(name -> {
                    User user = new User();
                    user.setName(name);
                    user.setEmail(name + "@auto-generated");
                    User addedUser = catalogService.addUser(user);
                    LOG.info("Added admin user entry: {}", addedUser);
                });
    }

    @Override
    public boolean hasPermissions(AuthenticationContext ctx, String targetEntityNamespace, Long targetEntityId, EnumSet<Permission> permissions) {
        boolean result = checkPermissions(ctx, targetEntityNamespace, targetEntityId, permissions);
        LOG.debug("DefaultStreamlineAuthorizer, AuthenticationContext: {}, targetEntityNamespace: {}, targetEntityId: {}, " +
                "permissions: {}, result: {}", ctx, targetEntityNamespace, targetEntityId, permissions, result);
        return result;
    }

    @Override
    public boolean hasRole(AuthenticationContext ctx, String role) {
        boolean result = checkRole(ctx, role);
        LOG.debug("DefaultStreamlineAuthorizer, AuthenticationContext: {}, Role: {}, Result: {}", ctx, role, result);
        return result;
    }

    @Override
    public void addAcl(AuthenticationContext ctx, String targetEntityNamespace, Long targetEntityId, EnumSet<Permission> permissions) {
        validateAuthenticationContext(ctx);
        String userName = SecurityUtil.getUserName(ctx);
        User user = catalogService.getUser(userName);
        if (user == null || user.getId() == null) {
            LOG.warn("No such user '{}'", userName);
            throw new AuthorizationException("No such user '" + userName + "'");
        }
        AclEntry aclEntry = new AclEntry();
        aclEntry.setObjectId(targetEntityId);
        aclEntry.setObjectNamespace(targetEntityNamespace);
        aclEntry.setSidId(user.getId());
        aclEntry.setSidType(AclEntry.SidType.USER);
        aclEntry.setPermissions(permissions);
        catalogService.addAcl(aclEntry);
    }

    @Override
    public void removeAcl(AuthenticationContext ctx, String targetEntityNamespace, Long targetEntityId) {
        validateAuthenticationContext(ctx);
        String userName = SecurityUtil.getUserName(ctx);
        User user = catalogService.getUser(userName);
        if (user == null || user.getId() == null) {
            LOG.warn("No such user '{}'", userName);
            throw new AuthorizationException("No such user '" + userName + "'");
        }
        catalogService.listUserAcls(user.getId(), targetEntityNamespace, targetEntityId).forEach(acl -> {
            LOG.debug("Removing Acl {}", acl);
            catalogService.removeAcl(acl.getId());
        });
    }

    private boolean checkPermissions(AuthenticationContext ctx, String targetEntityNamespace, Long targetEntityId, EnumSet<Permission> permissions) {
        validateAuthenticationContext(ctx);
        String userName = SecurityUtil.getUserName(ctx);
        if (adminUsers.contains(userName)) {
            return true;
        }
        User user = catalogService.getUser(userName);
        if (user == null || user.getId() == null) {
            LOG.warn("No such user '{}'", userName);
            return false;
        }
        return catalogService.checkUserPermissions(targetEntityNamespace, targetEntityId, user.getId(), permissions);
    }

    private void validateAuthenticationContext(AuthenticationContext ctx) {
        if (ctx == null || ctx.getPrincipal() == null) {
            throw new AuthorizationException("No principal in AuthenticationContext");
        }
    }

    private boolean checkRole(AuthenticationContext ctx, String role) {
        validateAuthenticationContext(ctx);
        String userName = SecurityUtil.getUserName(ctx);
        if (adminUsers.contains(userName)) {
            return true;
        }
        User user = catalogService.getUser(userName);
        if (user == null) {
            LOG.warn("No such user '{}'", userName);
            return false;
        }
        return userHasRole(user, role);
    }

    private boolean userHasRole(User user, String roleName) {
        Set<String> userRoles = user.getRoles();
        // top level roles
        if (userRoles.contains(roleName)) {
            return true;
        }
        Role roleToCheck = new Role();
        roleToCheck.setName(roleName);
        // child roles
        for (String userRole : userRoles) {
            Optional<Role> role = catalogService.getRole(userRole);
            if (role.isPresent()) {
                if (catalogService.getChildRoles(role.get().getId()).contains(roleToCheck)) {
                    return true;
                }
            }
        }
        return false;
    }
}<|MERGE_RESOLUTION|>--- conflicted
+++ resolved
@@ -60,11 +60,7 @@
                 .filter(name -> {
                     User user = catalogService.getUser(name);
                     if (user != null) {
-<<<<<<< HEAD
-                        LOG.info("User entry for '{}' already exists", name);
-=======
                         LOG.info("Entry for user '{}' already exists", name);
->>>>>>> 0d49e4d0
                         return false;
                     } else {
                         return true;
