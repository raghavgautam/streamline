--- conflicted
+++ resolved
@@ -25,7 +25,6 @@
 import java.nio.file.Path;
 import java.nio.file.Paths;
 import java.util.ArrayList;
-import java.util.HashMap;
 import java.util.LinkedHashMap;
 import java.util.List;
 import java.util.Map;
@@ -77,13 +76,8 @@
     @Override
     public void deploy (TopologyLayout topology) throws Exception {
         Path jarToDeploy = addArtifactsToJar(getArtifactsLocation(topology));
-<<<<<<< HEAD
         String fileName = createYamlFile(topology);
         List<String> commands = new ArrayList<String>();
-=======
-        String fileName = this.createYamlFile(topology);
-        List<String> commands = new ArrayList<>();
->>>>>>> 93c69c8d
         commands.add(stormCliPath);
         commands.add("jar");
         commands.add(jarToDeploy.toString());
@@ -251,12 +245,7 @@
             }
             jsonMap = objectMapper.readValue(configJson, Map.class);
             yamlMap = new LinkedHashMap<>();
-<<<<<<< HEAD
             yamlMap.put(StormTopologyLayoutConstants.YAML_KEY_NAME, getTopologyName(topology));
-=======
-            yamlMap.put(StormTopologyLayoutConstants.YAML_KEY_NAME, this
-                    .getTopologyName(topology));
->>>>>>> 93c69c8d
             addTopologyConfig(yamlMap, jsonMap);
             for (Map.Entry<String, Map<String, Object>> entry: getYamlKeysAndComponents(topology.getTopologyDag())) {
                 addComponentToCollection(yamlMap, entry.getValue(), entry.getKey());
@@ -293,12 +282,7 @@
 
     // Add topology level configs. catalogRootUrl, hbaseConf, hdfsConf,
     // numWorkers, etc.
-<<<<<<< HEAD
     private void addTopologyConfig (Map<String, Object> yamlMap, Map<String, Object> topologyConfig) {
-=======
-    private void addTopologyConfig (Map<String, Object> yamlMap, Map<String,
-            Object> topologyConfig) {
->>>>>>> 93c69c8d
         Map<String, Object> config = new LinkedHashMap<>();
         config.put(StormTopologyLayoutConstants.YAML_KEY_CATALOG_ROOT_URL, catalogRootUrl);
         if (topologyConfig != null) {
