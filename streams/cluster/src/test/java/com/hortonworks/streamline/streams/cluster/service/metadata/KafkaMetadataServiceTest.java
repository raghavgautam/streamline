/**
  * Copyright 2017 Hortonworks.
  *
  * Licensed under the Apache License, Version 2.0 (the "License");
  * you may not use this file except in compliance with the License.
  * You may obtain a copy of the License at

  *   http://www.apache.org/licenses/LICENSE-2.0

  * Unless required by applicable law or agreed to in writing, software
  * distributed under the License is distributed on an "AS IS" BASIS,
  * WITHOUT WARRANTIES OR CONDITIONS OF ANY KIND, either express or implied.
  * See the License for the specific language governing permissions and
  * limitations under the License.
 **/
package com.hortonworks.streamline.streams.cluster.service.metadata;

import com.google.common.collect.Lists;

import com.hortonworks.streamline.streams.catalog.Component;
import com.hortonworks.streamline.streams.catalog.exception.ZookeeperClientException;
import com.hortonworks.streamline.streams.cluster.service.EnvironmentService;
import com.hortonworks.streamline.streams.cluster.service.metadata.common.HostPort;

import org.apache.curator.test.TestingServer;
import org.junit.Assert;
import org.junit.Test;
import org.junit.runner.RunWith;
import org.slf4j.Logger;
import org.slf4j.LoggerFactory;

import java.util.ArrayList;
import java.util.Collections;
import java.util.List;
import java.util.function.Consumer;
import java.util.function.Supplier;
import java.util.stream.Collectors;

import javax.ws.rs.core.SecurityContext;

import mockit.Expectations;
import mockit.Injectable;
import mockit.Mocked;
import mockit.Tested;
import mockit.integration.junit4.JMockit;

import static com.hortonworks.streamline.streams.cluster.service.metadata.KafkaMetadataService.KAFKA_BROKERS_IDS_ZK_RELATIVE_PATH;
import static com.hortonworks.streamline.streams.cluster.service.metadata.KafkaMetadataService.KAFKA_TOPICS_ZK_RELATIVE_PATH;

@RunWith(JMockit.class)
public class KafkaMetadataServiceTest {
    private static final String AUTHENTICATION_SCHEME_NOT_KERBEROS = "NOT_KERBEROS";
    private static final Logger LOG = LoggerFactory.getLogger(KafkaMetadataServiceTest.class);

    private static final String CHROOT = "/chroot";
    private static final String PATH = "/path/d1/d2";

    private static final List<String> zkStrs = Lists.newArrayList("hostname1:port1", "hostname1:port1,hostname2:port2,hostname3:port3");
    private static final List<String> chRoots = Lists.newArrayList("", CHROOT + PATH, CHROOT + PATH + "/");

    private static final List<String> expectedChrootPath = Lists.newArrayList("/", CHROOT + PATH + "/");
    private static final List<String> expectedBrokerIdPath = Lists.newArrayList("/" + KAFKA_BROKERS_IDS_ZK_RELATIVE_PATH,
            CHROOT + PATH + "/" + KAFKA_BROKERS_IDS_ZK_RELATIVE_PATH);

    // Mocks
    @Tested
    private KafkaMetadataService kafkaMetadataService;
    @Injectable
    private EnvironmentService environmentService;
    @Injectable
    private ZookeeperClient zkCli;
    @Injectable
    private KafkaMetadataService.KafkaZkConnection kafkaZkConnection;
<<<<<<< HEAD
    @Mocked
=======
    @Injectable
>>>>>>> 0c6913e0
    private SecurityContext securityContext;

    // === Test Methods ===

    @Test
    public void test_KafkaZkConnection_wellInitialized() throws Exception {
        for (String zkStr : zkStrs) {
            for (String chRoot : chRoots) {
                final String zkStrRaw = zkStr + chRoot;
                LOG.debug("zookeeper.connect=" + zkStrRaw);
                KafkaMetadataService.KafkaZkConnection kafkaZkConnection = KafkaMetadataService.KafkaZkConnection.newInstance(zkStrRaw);
                Assert.assertEquals(zkStr, kafkaZkConnection.getZkString());
                Assert.assertEquals(chRoot.isEmpty() ? expectedChrootPath.get(0) : expectedChrootPath.get(1), kafkaZkConnection.getChRoot());
            }
        }
    }

    @Test
    public void test_KafkaZkConnection_createPath() throws Exception {
        for (String zkStr : zkStrs) {
            for (String chRoot : chRoots) {
                final String zkStrRaw = zkStr + chRoot;
                LOG.debug("zookeeper.connect=" + zkStrRaw);
                KafkaMetadataService.KafkaZkConnection kafkaZkConnection = KafkaMetadataService.KafkaZkConnection.newInstance(zkStrRaw);
                final String zkPath = kafkaZkConnection.buildZkRootPath(KAFKA_BROKERS_IDS_ZK_RELATIVE_PATH);
                Assert.assertEquals(chRoot.isEmpty() ? expectedBrokerIdPath.get(0) : expectedBrokerIdPath.get(1), zkPath);
            }
        }
    }

    @Test
    public void test_getBrokerHostPortFromStreamsJson(@Injectable final Component component) throws Exception {
        final List<String> expectedHosts = Lists.newArrayList("hostname1", "hostname2");
        final Integer expectedPort = 1234;

        new Expectations() {{
            component.getHosts(); result = expectedHosts;
            component.getPort(); result = expectedPort;
            environmentService.getComponentByName(anyLong, anyString); result = component;
            // Means test run in insecure mode as they did before adding security
            securityContext.getAuthenticationScheme(); result = AUTHENTICATION_SCHEME_NOT_KERBEROS;
        }};

        final KafkaMetadataService.BrokersInfo<HostPort> brokerHostPort = kafkaMetadataService.getBrokerHostPortFromStreamsJson(1L);
        // verify host
        Assert.assertEquals(expectedHosts.get(0), brokerHostPort.getInfo().get(0).getHost());
        Assert.assertEquals(expectedHosts.get(1), brokerHostPort.getInfo().get(1).getHost());
        // verify port
        Assert.assertEquals(expectedPort, brokerHostPort.getInfo().get(0).getPort());
        Assert.assertEquals(expectedPort, brokerHostPort.getInfo().get(1).getPort());
    }

    @Test
    public void test_getBrokerInfoFromZk() throws Exception {
        final ArrayList<String> brokerIdZkLeaves = Lists.newArrayList("1001", "1002");
        final ArrayList<String> brokerZkData = Lists.newArrayList(
                "{\"jmx_port\":-1,\"timestamp\":\"1475798012574\",\"endpoints\":[\"PLAINTEXT://cn035.l42scl.hortonworks.com:6667\"],\"host\":\"cn035.l42scl.hortonworks.com\",\"version\":3,\"port\":6667}",
                "{\"jmx_port\":-1,\"timestamp\":\"1475798017180\",\"endpoints\":[\"PLAINTEXT://cn067.l42scl.hortonworks.com:6667\"],\"host\":\"cn067.l42scl.hortonworks.com\",\"version\":3,\"port\":6667}");

        testZkCode(KAFKA_BROKERS_IDS_ZK_RELATIVE_PATH,
                brokerIdZkLeaves,
                this::getActualBrokerData,
                p -> Assert.assertEquals(brokerZkData, p),
                brokerZkData, true);
    }

    private List<String> getActualBrokerData() {
        try {
            final KafkaMetadataService.BrokersInfo<String> brokerInfo= kafkaMetadataService.getBrokerInfoFromZk();
            return brokerInfo.getInfo().stream()
                    .sorted(String::compareTo)
                    .collect(Collectors.toList());
        } catch (ZookeeperClientException e) {
            throw new RuntimeException(e);
        }
    }

    @Test
    public void test_GetBrokerIdsFromZk() throws Exception {
        final ArrayList<String> brokerIdZkLeaves = Lists.newArrayList("1001", "1002");
        testZkCode(KAFKA_BROKERS_IDS_ZK_RELATIVE_PATH,
                brokerIdZkLeaves,
                this::getActualBrokerIds,
                p -> Assert.assertEquals(brokerIdZkLeaves, p),
                null, true);
    }

    private List<String> getActualBrokerIds() {
        try {
            final List<KafkaMetadataService.BrokersInfo.BrokerId> brokers = kafkaMetadataService.getBrokerIdsFromZk().getInfo();
            return brokers.stream()
                    .map(KafkaMetadataService.BrokersInfo.BrokerId::getId)
                    .sorted(String::compareTo)
                    .collect(Collectors.toList());
        } catch (ZookeeperClientException e) {
            throw new RuntimeException(e);
        }
    }

    @Test
    public void test_getTopicsFromZk() throws Exception {
        final ArrayList<String> componentZkLeaves = Lists.newArrayList("topic_1", "topic_2");
        testZkCode(KAFKA_TOPICS_ZK_RELATIVE_PATH,
                componentZkLeaves,
                this::getActualTopics,
                p -> Assert.assertEquals(componentZkLeaves, p),
                null, false);
    }

    private List<String> getActualTopics() {
        try {
            final List<String> actualTopics = kafkaMetadataService.getTopicsFromZk().list();
            Collections.sort(actualTopics);
            return actualTopics;
        } catch (ZookeeperClientException e) {
            throw new RuntimeException(e);
        }
    }

    public void startZk() throws Exception {
        final TestingServer server = new TestingServer();
        final String connectionString = server.getConnectString();
        zkCli = ZookeeperClient.newInstance(connectionString);
        zkCli.start();
    }

    public void stopZk() {
        zkCli.close();
    }

    private <T> void testZkCode(String componentZkPath, List<String> componentZkLeaves,
                                Supplier<T> executionCode, Consumer<T> verificationCode, List<String> zkNodeData,
                                boolean setSecurityExpectation) throws Exception {

        startZk();

        // pass started zk to class under test
        kafkaMetadataService = new KafkaMetadataService(environmentService, zkCli, kafkaZkConnection, securityContext);

        try {
            if (zkNodeData != null) {
                Assert.assertEquals("Data array and list of zk leaf nodes must have the same size", componentZkLeaves.size(), zkNodeData.size());
            }

            for (int j = 0; j < chRoots.size() - 1; j++) {  // Don't include last index because it adds nothing new to testing and avoids //
                final String zkRootPath = chRoots.get(j) + "/" + componentZkPath;
                for (int i = 0; i < componentZkLeaves.size(); i++) {
                    final String zkFullPath = zkRootPath + "/" + componentZkLeaves.get(i);
                    zkCli.createPath(zkFullPath);
                    LOG.debug("Created zk path [{}]", zkFullPath);

                    if (zkNodeData != null) {
                        zkCli.setData(zkFullPath, zkNodeData.get(i).getBytes());
                        LOG.debug("Set data [{} => {}]", zkFullPath, zkNodeData.get(i));
                    }
                }

                // Record expectations
                new Expectations() {{
                    kafkaZkConnection.buildZkRootPath(anyString);
                    result = zkRootPath;
                }};

                if (setSecurityExpectation) {
                    new Expectations() {{
                        // Means test run in insecure mode as they did before adding security
                        securityContext.getAuthenticationScheme();
                        result = AUTHENTICATION_SCHEME_NOT_KERBEROS;
                    }};
                }

                // Executes the code to test and returns the actual result
                T actual = executionCode.get();

                /*
                Verifies that the result of the code execution (passed in as parameter) matches the actual result.
                This method should define the expected result and implement the assertions
                */
                verificationCode.accept(actual);
            }
        } finally {
            stopZk();
        }
    }
}<|MERGE_RESOLUTION|>--- conflicted
+++ resolved
@@ -40,7 +40,6 @@
 
 import mockit.Expectations;
 import mockit.Injectable;
-import mockit.Mocked;
 import mockit.Tested;
 import mockit.integration.junit4.JMockit;
 
@@ -71,11 +70,7 @@
     private ZookeeperClient zkCli;
     @Injectable
     private KafkaMetadataService.KafkaZkConnection kafkaZkConnection;
-<<<<<<< HEAD
-    @Mocked
-=======
-    @Injectable
->>>>>>> 0c6913e0
+    @Injectable
     private SecurityContext securityContext;
 
     // === Test Methods ===
