/**
  * Copyright 2017 Hortonworks.
  *
  * Licensed under the Apache License, Version 2.0 (the "License");
  * you may not use this file except in compliance with the License.
  * You may obtain a copy of the License at

  *   http://www.apache.org/licenses/LICENSE-2.0

  * Unless required by applicable law or agreed to in writing, software
  * distributed under the License is distributed on an "AS IS" BASIS,
  * WITHOUT WARRANTIES OR CONDITIONS OF ANY KIND, either express or implied.
  * See the License for the specific language governing permissions and
  * limitations under the License.
 **/
package com.hortonworks.streamline.streams.cluster.service.metadata;

import com.google.common.collect.Lists;

import com.hortonworks.streamline.streams.catalog.Component;
import com.hortonworks.streamline.streams.catalog.exception.ZookeeperClientException;
import com.hortonworks.streamline.streams.cluster.service.EnvironmentService;
import com.hortonworks.streamline.streams.cluster.service.metadata.common.HostPort;
<<<<<<< HEAD
=======
import com.hortonworks.streamline.streams.cluster.service.metadata.json.KafkaBrokersInfo;
>>>>>>> 0d49e4d0

import org.apache.curator.test.TestingServer;
import org.junit.Assert;
import org.junit.Test;
import org.junit.runner.RunWith;
import org.slf4j.Logger;
import org.slf4j.LoggerFactory;

import java.util.ArrayList;
import java.util.Collections;
import java.util.List;
import java.util.function.Consumer;
import java.util.function.Supplier;
import java.util.stream.Collectors;

import javax.ws.rs.core.SecurityContext;

import mockit.Expectations;
import mockit.Injectable;
import mockit.Tested;
import mockit.integration.junit4.JMockit;

import static com.hortonworks.streamline.streams.cluster.service.metadata.KafkaMetadataService.KAFKA_BROKERS_IDS_ZK_RELATIVE_PATH;
import static com.hortonworks.streamline.streams.cluster.service.metadata.KafkaMetadataService.KAFKA_TOPICS_ZK_RELATIVE_PATH;
import static com.hortonworks.streamline.streams.security.authentication.StreamlineSecurityContext.AUTHENTICATION_SCHEME_NOT_KERBEROS;

@RunWith(JMockit.class)
public class KafkaMetadataServiceTest {
    private static final String AUTHENTICATION_SCHEME_NOT_KERBEROS = "NOT_KERBEROS";
    private static final Logger LOG = LoggerFactory.getLogger(KafkaMetadataServiceTest.class);

    private static final String CHROOT = "/chroot";
    private static final String PATH = "/path/d1/d2";

    private static final List<String> zkStrs = Lists.newArrayList("hostname1:port1", "hostname1:port1,hostname2:port2,hostname3:port3");
    private static final List<String> chRoots = Lists.newArrayList("", CHROOT + PATH, CHROOT + PATH + "/");

    private static final List<String> expectedChrootPath = Lists.newArrayList("/", CHROOT + PATH + "/");
    private static final List<String> expectedBrokerIdPath = Lists.newArrayList("/" + KAFKA_BROKERS_IDS_ZK_RELATIVE_PATH,
            CHROOT + PATH + "/" + KAFKA_BROKERS_IDS_ZK_RELATIVE_PATH);

    // Mocks
    @Tested
    private KafkaMetadataService kafkaMetadataService;
    @Injectable
    private EnvironmentService environmentService;
    @Injectable
    private ZookeeperClient zkCli;
    @Injectable
    private KafkaMetadataService.KafkaZkConnection kafkaZkConnection;
    @Injectable
    private SecurityContext securityContext;

    // === Test Methods ===

    @Test
    public void test_KafkaZkConnection_wellInitialized() throws Exception {
        for (String zkStr : zkStrs) {
            for (String chRoot : chRoots) {
                final String zkStrRaw = zkStr + chRoot;
                LOG.debug("zookeeper.connect=" + zkStrRaw);
                KafkaMetadataService.KafkaZkConnection kafkaZkConnection = KafkaMetadataService.KafkaZkConnection.newInstance(zkStrRaw);
                Assert.assertEquals(zkStr, kafkaZkConnection.getZkString());
                Assert.assertEquals(chRoot.isEmpty() ? expectedChrootPath.get(0) : expectedChrootPath.get(1), kafkaZkConnection.getChRoot());
            }
        }
    }

    @Test
    public void test_KafkaZkConnection_createPath() throws Exception {
        for (String zkStr : zkStrs) {
            for (String chRoot : chRoots) {
                final String zkStrRaw = zkStr + chRoot;
                LOG.debug("zookeeper.connect=" + zkStrRaw);
                KafkaMetadataService.KafkaZkConnection kafkaZkConnection = KafkaMetadataService.KafkaZkConnection.newInstance(zkStrRaw);
                final String zkPath = kafkaZkConnection.buildZkRootPath(KAFKA_BROKERS_IDS_ZK_RELATIVE_PATH);
                Assert.assertEquals(chRoot.isEmpty() ? expectedBrokerIdPath.get(0) : expectedBrokerIdPath.get(1), zkPath);
            }
        }
    }

    @Test
    public void test_getBrokerHostPortFromStreamsJson(@Injectable final Component component) throws Exception {
        final List<String> expectedHosts = Lists.newArrayList("hostname1", "hostname2");
        final Integer expectedPort = 1234;

        new Expectations() {{
            component.getHosts(); result = expectedHosts;
            component.getPort(); result = expectedPort;
            environmentService.getComponentByName(anyLong, anyString); result = component;
            // Means test run in insecure mode as they did before adding security
            securityContext.getAuthenticationScheme(); result = AUTHENTICATION_SCHEME_NOT_KERBEROS;
        }};

        final KafkaBrokersInfo<HostPort> brokerHostPort = kafkaMetadataService.getBrokerHostPortFromStreamsJson(1L);
        // verify host
        Assert.assertEquals(expectedHosts.get(0), brokerHostPort.getBrokers().get(0).getHost());
        Assert.assertEquals(expectedHosts.get(1), brokerHostPort.getBrokers().get(1).getHost());
        // verify port
        Assert.assertEquals(expectedPort, brokerHostPort.getBrokers().get(0).getPort());
        Assert.assertEquals(expectedPort, brokerHostPort.getBrokers().get(1).getPort());
    }

    @Test
    public void test_getBrokerInfoFromZk() throws Exception {
        final ArrayList<String> brokerIdZkLeaves = Lists.newArrayList("1001", "1002");
        final ArrayList<String> brokerZkData = Lists.newArrayList(
                "{\"jmx_port\":-1,\"timestamp\":\"1475798012574\",\"endpoints\":[\"PLAINTEXT://cn035.l42scl.hortonworks.com:6667\"],\"host\":\"cn035.l42scl.hortonworks.com\",\"version\":3,\"port\":6667}",
                "{\"jmx_port\":-1,\"timestamp\":\"1475798017180\",\"endpoints\":[\"PLAINTEXT://cn067.l42scl.hortonworks.com:6667\"],\"host\":\"cn067.l42scl.hortonworks.com\",\"version\":3,\"port\":6667}");

        testZkCode(KAFKA_BROKERS_IDS_ZK_RELATIVE_PATH,
                brokerIdZkLeaves,
                this::getActualBrokerData,
                p -> Assert.assertEquals(brokerZkData, p),
                brokerZkData, true);
    }

    private List<String> getActualBrokerData() {
        try {
            final KafkaBrokersInfo<String> brokerInfo= kafkaMetadataService.getBrokerInfoFromZk();
            return brokerInfo.getBrokers().stream()
                    .sorted(String::compareTo)
                    .collect(Collectors.toList());
        } catch (ZookeeperClientException e) {
            throw new RuntimeException(e);
        }
    }

    @Test
    public void test_GetBrokerIdsFromZk() throws Exception {
        final ArrayList<String> brokerIdZkLeaves = Lists.newArrayList("1001", "1002");
        testZkCode(KAFKA_BROKERS_IDS_ZK_RELATIVE_PATH,
                brokerIdZkLeaves,
                this::getActualBrokerIds,
                p -> Assert.assertEquals(brokerIdZkLeaves, p),
                null, true);
    }

    private List<String> getActualBrokerIds() {
        try {
            final List<KafkaBrokersInfo.BrokerId> brokers = kafkaMetadataService.getBrokerIdsFromZk().getBrokers();
            return brokers.stream()
                    .map(KafkaBrokersInfo.BrokerId::getId)
                    .sorted(String::compareTo)
                    .collect(Collectors.toList());
        } catch (ZookeeperClientException e) {
            throw new RuntimeException(e);
        }
    }

    @Test
    public void test_getTopicsFromZk() throws Exception {
        final ArrayList<String> componentZkLeaves = Lists.newArrayList("topic_1", "topic_2");
        testZkCode(KAFKA_TOPICS_ZK_RELATIVE_PATH,
                componentZkLeaves,
                this::getActualTopics,
                p -> Assert.assertEquals(componentZkLeaves, p),
<<<<<<< HEAD
                null, false);
=======
                null, true);
>>>>>>> 0d49e4d0
    }

    private List<String> getActualTopics() {
        try {
            final List<String> actualTopics = kafkaMetadataService.getTopicsFromZk().list();
            Collections.sort(actualTopics);
            return actualTopics;
        } catch (ZookeeperClientException e) {
            throw new RuntimeException(e);
        }
    }

    public void startZk() throws Exception {
        final TestingServer server = new TestingServer();
        final String connectionString = server.getConnectString();
        zkCli = ZookeeperClient.newInstance(connectionString);
        zkCli.start();
    }

    public void stopZk() {
        zkCli.close();
    }

    private <T> void testZkCode(String componentZkPath, List<String> componentZkLeaves,
                                Supplier<T> executionCode, Consumer<T> verificationCode, List<String> zkNodeData,
                                boolean setSecurityExpectation) throws Exception {

        startZk();

        // pass started zk to class under test
        kafkaMetadataService = new KafkaMetadataService(environmentService, zkCli, kafkaZkConnection, securityContext);

        try {
            if (zkNodeData != null) {
                Assert.assertEquals("Data array and list of zk leaf nodes must have the same size", componentZkLeaves.size(), zkNodeData.size());
            }

            for (int j = 0; j < chRoots.size() - 1; j++) {  // Don't include last index because it adds nothing new to testing and avoids //
                final String zkRootPath = chRoots.get(j) + "/" + componentZkPath;
                for (int i = 0; i < componentZkLeaves.size(); i++) {
                    final String zkFullPath = zkRootPath + "/" + componentZkLeaves.get(i);
                    zkCli.createPath(zkFullPath);
                    LOG.debug("Created zk path [{}]", zkFullPath);

                    if (zkNodeData != null) {
                        zkCli.setData(zkFullPath, zkNodeData.get(i).getBytes());
                        LOG.debug("Set data [{} => {}]", zkFullPath, zkNodeData.get(i));
                    }
                }

                // Record expectations
                new Expectations() {{
                    kafkaZkConnection.buildZkRootPath(anyString);
                    result = zkRootPath;
                }};

                if (setSecurityExpectation) {
                    new Expectations() {{
                        // Means test run in insecure mode as they did before adding security
                        securityContext.getAuthenticationScheme();
                        result = AUTHENTICATION_SCHEME_NOT_KERBEROS;
                    }};
                }

                // Executes the code to test and returns the actual result
                T actual = executionCode.get();

                /*
                Verifies that the result of the code execution (passed in as parameter) matches the actual result.
                This method should define the expected result and implement the assertions
                */
                verificationCode.accept(actual);
            }
        } finally {
            stopZk();
        }
    }
}<|MERGE_RESOLUTION|>--- conflicted
+++ resolved
@@ -21,10 +21,7 @@
 import com.hortonworks.streamline.streams.catalog.exception.ZookeeperClientException;
 import com.hortonworks.streamline.streams.cluster.service.EnvironmentService;
 import com.hortonworks.streamline.streams.cluster.service.metadata.common.HostPort;
-<<<<<<< HEAD
-=======
 import com.hortonworks.streamline.streams.cluster.service.metadata.json.KafkaBrokersInfo;
->>>>>>> 0d49e4d0
 
 import org.apache.curator.test.TestingServer;
 import org.junit.Assert;
@@ -53,7 +50,6 @@
 
 @RunWith(JMockit.class)
 public class KafkaMetadataServiceTest {
-    private static final String AUTHENTICATION_SCHEME_NOT_KERBEROS = "NOT_KERBEROS";
     private static final Logger LOG = LoggerFactory.getLogger(KafkaMetadataServiceTest.class);
 
     private static final String CHROOT = "/chroot";
@@ -182,11 +178,7 @@
                 componentZkLeaves,
                 this::getActualTopics,
                 p -> Assert.assertEquals(componentZkLeaves, p),
-<<<<<<< HEAD
-                null, false);
-=======
                 null, true);
->>>>>>> 0d49e4d0
     }
 
     private List<String> getActualTopics() {
