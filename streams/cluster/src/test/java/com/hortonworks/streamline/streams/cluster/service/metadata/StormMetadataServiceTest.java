/**
  * Copyright 2017 Hortonworks.
  *
  * Licensed under the Apache License, Version 2.0 (the "License");
  * you may not use this file except in compliance with the License.
  * You may obtain a copy of the License at

  *   http://www.apache.org/licenses/LICENSE-2.0

  * Unless required by applicable law or agreed to in writing, software
  * distributed under the License is distributed on an "AS IS" BASIS,
  * WITHOUT WARRANTIES OR CONDITIONS OF ANY KIND, either express or implied.
  * See the License for the specific language governing permissions and
  * limitations under the License.
 **/
package com.hortonworks.streamline.streams.cluster.service.metadata;

import com.google.common.collect.Lists;

<<<<<<< HEAD
import com.hortonworks.streamline.streams.cluster.service.EnvironmentService;
=======
import com.hortonworks.streamline.streams.catalog.Component;
import com.hortonworks.streamline.streams.cluster.service.EnvironmentService;
import com.hortonworks.streamline.streams.security.authentication.StreamlineSecurityContext;
>>>>>>> 0c6913e0

import org.apache.commons.io.IOUtils;
import org.junit.Assert;
import org.junit.Test;
import org.junit.runner.RunWith;

import java.io.IOException;
import java.nio.charset.Charset;
import java.util.Arrays;
import java.util.Collections;
import java.util.List;

import javax.ws.rs.client.Client;
import javax.ws.rs.client.Invocation;
import javax.ws.rs.core.SecurityContext;

import mockit.Expectations;
import mockit.Injectable;
import mockit.MockUp;
import mockit.Tested;
import mockit.integration.junit4.JMockit;

@RunWith(JMockit.class)
public class StormMetadataServiceTest {
    private static final String STORM_TOPOLOGIES_SUMMARY_JSON = "metadata/topology-summary.json";
    private static final String STORM_UI_URL_EXPECTED =  "http://localhost:8080/api/v1/topology/summary";
    private static final String AUTHENTICATION_SCHEME_NOT_KERBEROS = "NOT_KERBEROS";

    @Tested
    StormMetadataService stormService;

    @Injectable
    String url;
    @Injectable
    Client client;
    @Injectable
    String mainPageUrl;
    @Injectable
    Invocation.Builder builder;
    @Injectable
    EnvironmentService environmentService;
    @Injectable
    SecurityContext securityContext;
<<<<<<< HEAD
=======
    @Injectable
    Component stormUiComp;
>>>>>>> 0c6913e0


    @Test
    public void getTopologies() throws Exception {
        new Expectations() {{
            builder.get(String.class); result = getTopologiesSummary();
            // Means test run in insecure mode as they did before adding security
            securityContext.getAuthenticationScheme(); result = AUTHENTICATION_SCHEME_NOT_KERBEROS;
        }};

        final List<String> actualTopologies = stormService.getTopologies().list();
        Collections.sort(actualTopologies);

        final List<String> expectedTopologies = Lists.newArrayList("kafka-topology-2-1474413185",
                "kafka-topology-2-3-1474413375");

        Assert.assertEquals(expectedTopologies, actualTopologies);
    }

    private String getTopologiesSummary() throws IOException {
        return IOUtils.toString(Thread.currentThread().getContextClassLoader()
                        .getResourceAsStream(STORM_TOPOLOGIES_SUMMARY_JSON), Charset.forName("UTF-8"));
    }

<<<<<<< HEAD

    @Test
    public void buildUrl_secureMode_noQueryParam() throws Exception {
        new Expectations() {{
            securityContext.getUserPrincipal(); result = "user@REALM";
            securityContext.isSecure(); result = false;
        }};

        StormMetadataService stormMetadataService = new StormMetadataService.Builder(environmentService, 1L, securityContext).build();
        String tpSumUrl = stormMetadataService.getTopologySummaryUrl();

//        Assert.assertTrue(tpSumUrl.concat());

        //TODO WIP


    }

    class MyBuilder extends MockUp<StormMetadataService.Builder> {

    }

    @Test
    public void buildUrl_insecureMode_doAsUserQueryParam() {
        //TODO WIP
=======
    @Test
    public void buildUrl_insecureMode_noQueryParam() throws Exception {
        new Expectations() {{
            securityContext.getAuthenticationScheme(); result = AUTHENTICATION_SCHEME_NOT_KERBEROS;
            stormUiComp.getHosts(); result = Arrays.asList("localhost");
            stormUiComp.getPort(); result = 8080;
        }};

        final StormMetadataService stormMetadataService = new StormMetadataService
                .Builder(environmentService, 1L, securityContext).build();
        final String tpSumUrl = stormMetadataService.getTopologySummaryUrl();

        Assert.assertTrue(tpSumUrl.equals(STORM_UI_URL_EXPECTED));
    }

    @Test
    public void buildUrl_insecureMode_doAsUserQueryParam() throws Exception {
        final String principalUser = "user";
        new Expectations() {{
            securityContext.getAuthenticationScheme(); result = StreamlineSecurityContext.KERBEROS_AUTH;
            securityContext.getUserPrincipal().getName(); result = principalUser;
            stormUiComp.getHosts(); result = Arrays.asList("localhost");
            stormUiComp.getPort(); result = 8080;
        }};

        final StormMetadataService stormMetadataService = new StormMetadataService
                .Builder(environmentService, 1L, securityContext).build();
        final String tpSumUrl = stormMetadataService.getTopologySummaryUrl();

        Assert.assertTrue(tpSumUrl.equals(STORM_UI_URL_EXPECTED +"?" + StormMetadataService.STORM_REST_API_DO_AS_USER_QUERY_PARAM
                + "=" + principalUser));
>>>>>>> 0c6913e0
    }
}<|MERGE_RESOLUTION|>--- conflicted
+++ resolved
@@ -17,13 +17,9 @@
 
 import com.google.common.collect.Lists;
 
-<<<<<<< HEAD
-import com.hortonworks.streamline.streams.cluster.service.EnvironmentService;
-=======
 import com.hortonworks.streamline.streams.catalog.Component;
 import com.hortonworks.streamline.streams.cluster.service.EnvironmentService;
 import com.hortonworks.streamline.streams.security.authentication.StreamlineSecurityContext;
->>>>>>> 0c6913e0
 
 import org.apache.commons.io.IOUtils;
 import org.junit.Assert;
@@ -42,7 +38,6 @@
 
 import mockit.Expectations;
 import mockit.Injectable;
-import mockit.MockUp;
 import mockit.Tested;
 import mockit.integration.junit4.JMockit;
 
@@ -67,11 +62,8 @@
     EnvironmentService environmentService;
     @Injectable
     SecurityContext securityContext;
-<<<<<<< HEAD
-=======
     @Injectable
     Component stormUiComp;
->>>>>>> 0c6913e0
 
 
     @Test
@@ -96,33 +88,6 @@
                         .getResourceAsStream(STORM_TOPOLOGIES_SUMMARY_JSON), Charset.forName("UTF-8"));
     }
 
-<<<<<<< HEAD
-
-    @Test
-    public void buildUrl_secureMode_noQueryParam() throws Exception {
-        new Expectations() {{
-            securityContext.getUserPrincipal(); result = "user@REALM";
-            securityContext.isSecure(); result = false;
-        }};
-
-        StormMetadataService stormMetadataService = new StormMetadataService.Builder(environmentService, 1L, securityContext).build();
-        String tpSumUrl = stormMetadataService.getTopologySummaryUrl();
-
-//        Assert.assertTrue(tpSumUrl.concat());
-
-        //TODO WIP
-
-
-    }
-
-    class MyBuilder extends MockUp<StormMetadataService.Builder> {
-
-    }
-
-    @Test
-    public void buildUrl_insecureMode_doAsUserQueryParam() {
-        //TODO WIP
-=======
     @Test
     public void buildUrl_insecureMode_noQueryParam() throws Exception {
         new Expectations() {{
@@ -154,6 +119,5 @@
 
         Assert.assertTrue(tpSumUrl.equals(STORM_UI_URL_EXPECTED +"?" + StormMetadataService.STORM_REST_API_DO_AS_USER_QUERY_PARAM
                 + "=" + principalUser));
->>>>>>> 0c6913e0
     }
 }