/**
  * Copyright 2017 Hortonworks.
  *
  * Licensed under the Apache License, Version 2.0 (the "License");
  * you may not use this file except in compliance with the License.
  * You may obtain a copy of the License at

  *   http://www.apache.org/licenses/LICENSE-2.0

  * Unless required by applicable law or agreed to in writing, software
  * distributed under the License is distributed on an "AS IS" BASIS,
  * WITHOUT WARRANTIES OR CONDITIONS OF ANY KIND, either express or implied.
  * See the License for the specific language governing permissions and
  * limitations under the License.
 **/
package com.hortonworks.streamline.streams.cluster.bundle.impl;

import com.google.common.collect.Lists;

import com.hortonworks.streamline.streams.catalog.Cluster;
import com.hortonworks.streamline.streams.catalog.service.StreamCatalogService;
import com.hortonworks.streamline.streams.cluster.discovery.ambari.ServiceConfigurations;
import com.hortonworks.streamline.streams.cluster.service.metadata.KafkaMetadataService;
import com.hortonworks.streamline.streams.cluster.service.metadata.common.HostPort;
<<<<<<< HEAD
=======
import com.hortonworks.streamline.streams.cluster.service.metadata.json.Authentication;
import com.hortonworks.streamline.streams.cluster.service.metadata.json.Authorizer;
import com.hortonworks.streamline.streams.cluster.service.metadata.json.KafkaBrokersInfo;
import com.hortonworks.streamline.streams.cluster.service.metadata.json.KafkaTopics;
import com.hortonworks.streamline.streams.cluster.service.metadata.json.Security;
>>>>>>> 0d49e4d0

import org.junit.Assert;
import org.junit.Test;
import org.junit.runner.RunWith;

import java.util.List;
import java.util.Map;

import javax.ws.rs.core.SecurityContext;

import mockit.Expectations;
import mockit.Injectable;
import mockit.Mocked;
import mockit.Verifications;
import mockit.integration.junit4.JMockit;

@RunWith(JMockit.class)
public class KafkaSinkBundleHintProviderTest {
    private static final String AUTHENTICATION_SCHEME_NOT_KERBEROS = "NOT_KERBEROS";
    private KafkaSinkBundleHintProvider provider = new KafkaSinkBundleHintProvider();

    @Mocked
    private StreamCatalogService catalogService;

    @Mocked
    private KafkaMetadataService kafkaMetadataService;

    @Injectable
    private SecurityContext securityContext;

<<<<<<< HEAD
=======
    @Mocked
    private Authentication authentication;

    @Mocked
    private Authorizer authorizer;

    @Mocked
    private Security security;

>>>>>>> 0d49e4d0
    @Test
    public void getHintsOnCluster() throws Exception {
        new Expectations() {{
            securityContext.getAuthenticationScheme(); result = AUTHENTICATION_SCHEME_NOT_KERBEROS;
        }};

        List<String> topics = Lists.newArrayList("test1", "test2", "test3");

        List<String> hosts = Lists.newArrayList("svr1", "svr2");
<<<<<<< HEAD
        KafkaMetadataService.BrokersInfo<HostPort> brokersInfo = KafkaMetadataService.BrokersInfo.hostPort(hosts, 6667, securityContext);
=======
        KafkaBrokersInfo<HostPort> brokersInfo = KafkaBrokersInfo.hostPort(hosts, 6667, securityContext);
>>>>>>> 0d49e4d0
        String protocol = "SASL_PLAINTEXT";

        new Expectations() {{
            kafkaMetadataService.getTopicsFromZk();
            result = new KafkaTopics(topics, security);

            kafkaMetadataService.getBrokerHostPortFromStreamsJson(1L);
            result = brokersInfo;

            kafkaMetadataService.getProtocolFromStreamsJson(1L);
            result = protocol;
        }};

        Cluster cluster = new Cluster();
        cluster.setId(1L);
        cluster.setName("cluster1");

        Map<String, Object> hints = provider.getHintsOnCluster(cluster);
        Assert.assertNotNull(hints);
        Assert.assertEquals(3, hints.size());
        Assert.assertEquals(topics, hints.get(KafkaSinkBundleHintProvider.FIELD_NAME_TOPIC));
        Assert.assertEquals("svr1:6667,svr2:6667", hints.get(KafkaSinkBundleHintProvider.FIELD_NAME_BOOTSTRAP_SERVERS));
        Assert.assertEquals(protocol, hints.get(KafkaSinkBundleHintProvider.FIELD_NAME_SECURITY_PROTOCOL));

        new Verifications() {{
            kafkaMetadataService.getTopicsFromZk();
            kafkaMetadataService.getBrokerHostPortFromStreamsJson(1L);
            kafkaMetadataService.getProtocolFromStreamsJson(1L);
        }};
    }

    @Test
    public void getServiceName() throws Exception {
        Assert.assertEquals(ServiceConfigurations.KAFKA.name(), provider.getServiceName());
    }

}<|MERGE_RESOLUTION|>--- conflicted
+++ resolved
@@ -22,14 +22,11 @@
 import com.hortonworks.streamline.streams.cluster.discovery.ambari.ServiceConfigurations;
 import com.hortonworks.streamline.streams.cluster.service.metadata.KafkaMetadataService;
 import com.hortonworks.streamline.streams.cluster.service.metadata.common.HostPort;
-<<<<<<< HEAD
-=======
 import com.hortonworks.streamline.streams.cluster.service.metadata.json.Authentication;
 import com.hortonworks.streamline.streams.cluster.service.metadata.json.Authorizer;
 import com.hortonworks.streamline.streams.cluster.service.metadata.json.KafkaBrokersInfo;
 import com.hortonworks.streamline.streams.cluster.service.metadata.json.KafkaTopics;
 import com.hortonworks.streamline.streams.cluster.service.metadata.json.Security;
->>>>>>> 0d49e4d0
 
 import org.junit.Assert;
 import org.junit.Test;
@@ -60,8 +57,6 @@
     @Injectable
     private SecurityContext securityContext;
 
-<<<<<<< HEAD
-=======
     @Mocked
     private Authentication authentication;
 
@@ -71,7 +66,6 @@
     @Mocked
     private Security security;
 
->>>>>>> 0d49e4d0
     @Test
     public void getHintsOnCluster() throws Exception {
         new Expectations() {{
@@ -81,11 +75,7 @@
         List<String> topics = Lists.newArrayList("test1", "test2", "test3");
 
         List<String> hosts = Lists.newArrayList("svr1", "svr2");
-<<<<<<< HEAD
-        KafkaMetadataService.BrokersInfo<HostPort> brokersInfo = KafkaMetadataService.BrokersInfo.hostPort(hosts, 6667, securityContext);
-=======
         KafkaBrokersInfo<HostPort> brokersInfo = KafkaBrokersInfo.hostPort(hosts, 6667, securityContext);
->>>>>>> 0d49e4d0
         String protocol = "SASL_PLAINTEXT";
 
         new Expectations() {{
