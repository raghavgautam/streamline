--- conflicted
+++ resolved
@@ -33,10 +33,7 @@
 import javax.ws.rs.core.SecurityContext;
 
 import mockit.Expectations;
-<<<<<<< HEAD
-=======
 import mockit.Injectable;
->>>>>>> 0c6913e0
 import mockit.Mocked;
 import mockit.Verifications;
 import mockit.integration.junit4.JMockit;
@@ -52,11 +49,7 @@
     @Mocked
     private KafkaMetadataService kafkaMetadataService;
 
-<<<<<<< HEAD
-    @Mocked
-=======
     @Injectable
->>>>>>> 0c6913e0
     private SecurityContext securityContext;
 
     @Test
