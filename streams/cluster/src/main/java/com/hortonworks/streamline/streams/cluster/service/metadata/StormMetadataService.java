--- conflicted
+++ resolved
@@ -15,11 +15,6 @@
  **/
 package com.hortonworks.streamline.streams.cluster.service.metadata;
 
-<<<<<<< HEAD
-import com.fasterxml.jackson.annotation.JsonGetter;
-import com.fasterxml.jackson.annotation.JsonInclude;
-=======
->>>>>>> 0d49e4d0
 import com.hortonworks.streamline.common.JsonClientUtil;
 import com.hortonworks.streamline.streams.catalog.Component;
 import com.hortonworks.streamline.streams.catalog.Service;
@@ -30,13 +25,9 @@
 import com.hortonworks.streamline.streams.cluster.discovery.ambari.ServiceConfigurations;
 import com.hortonworks.streamline.streams.cluster.service.EnvironmentService;
 import com.hortonworks.streamline.streams.cluster.service.metadata.common.HostPort;
-<<<<<<< HEAD
-import com.hortonworks.streamline.streams.cluster.service.metadata.common.Tables;
-=======
 import com.hortonworks.streamline.streams.cluster.service.metadata.json.Authorizer;
 import com.hortonworks.streamline.streams.cluster.service.metadata.json.Security;
 import com.hortonworks.streamline.streams.cluster.service.metadata.json.StormTopologies;
->>>>>>> 0d49e4d0
 import com.hortonworks.streamline.streams.security.SecurityUtil;
 
 import org.glassfish.jersey.client.ClientConfig;
@@ -70,13 +61,8 @@
     private String tplgySumUrl;     // http://cn067.l42scl.hortonworks.com:8744/api/v1/topology/summary
     private String mainPageUrl;     // Views: http://172.12.128.67:8080/main/views/Storm_Monitoring/0.1.0/STORM_CLUSTER_INSTANCE
                                     // UI:    http://pm-eng1-cluster1.field.hortonworks.com:8744
-<<<<<<< HEAD
-
-
-=======
-
-
->>>>>>> 0d49e4d0
+
+
     public StormMetadataService(Client httpClient, String tplgySumUrl, String mainPageUrl) {
         this(httpClient, tplgySumUrl, mainPageUrl, null);
     }
@@ -186,11 +172,7 @@
     /**
      * @return List of storm topologies as returned by Storm's REST API
      */
-<<<<<<< HEAD
-    public Topologies getTopologies() {
-=======
     public StormTopologies getTopologies() {
->>>>>>> 0d49e4d0
         final Map<String, ?> jsonAsMap = JsonClientUtil.getEntity(httpClient.target(tplgySumUrl), Map.class);
         List<String> topologies = Collections.emptyList();
         if (jsonAsMap != null) {
@@ -202,11 +184,7 @@
                 }
             }
         }
-<<<<<<< HEAD
-        return new Topologies(topologies, securityContext);
-=======
         return new StormTopologies(topologies, new Security(securityContext, new Authorizer(false)));
->>>>>>> 0d49e4d0
     }
 
     /**
@@ -221,41 +199,5 @@
      */
     public String getTopologySummaryUrl() {
         return tplgySumUrl;
-<<<<<<< HEAD
-    }
-
-    /** Wrapper used to show proper JSON formatting
-     * {@code
-     *  {
-     *   "topologies" : [ "A", "B", "C" ]
-     *  }
-     * }
-     * */
-    public static class Topologies {
-        private List<String> topologies;
-        @JsonInclude(JsonInclude.Include.NON_NULL)
-        private String msg;
-
-        public Topologies(List<String> topologies) {
-            this(topologies, null);
-        }
-
-        public Topologies(List<String> topologies, SecurityContext securityContext) {
-            this.topologies = topologies;
-            if (SecurityUtil.isKerberosAuthenticated(securityContext)) {
-                msg = Tables.AUTHRZ_MSG;
-            }
-        }
-
-        @JsonGetter("topologies")
-        public List<String> list() {
-            return topologies;
-        }
-
-        public String getMsg() {
-            return msg;
-        }
-=======
->>>>>>> 0d49e4d0
     }
 }