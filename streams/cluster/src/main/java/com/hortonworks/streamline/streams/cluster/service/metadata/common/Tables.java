--- conflicted
+++ resolved
@@ -16,10 +16,7 @@
 package com.hortonworks.streamline.streams.cluster.service.metadata.common;
 
 import com.fasterxml.jackson.annotation.JsonInclude;
-<<<<<<< HEAD
-=======
 import com.hortonworks.streamline.streams.security.SecurityUtil;
->>>>>>> 0c6913e0
 
 import org.apache.hadoop.hbase.TableName;
 
@@ -46,11 +43,7 @@
 
     public Tables(List<String> tables, SecurityContext securityContext) {
         this.tables = tables;
-<<<<<<< HEAD
-        if (securityContext != null && securityContext.isSecure()) {
-=======
         if (SecurityUtil.isKerberosAuthenticated(securityContext)) {
->>>>>>> 0c6913e0
             msg = Tables.AUTHRZ_MSG;
         }
     }
