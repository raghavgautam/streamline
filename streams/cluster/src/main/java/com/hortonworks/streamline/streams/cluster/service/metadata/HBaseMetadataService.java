/**
  * Copyright 2017 Hortonworks.
  *
  * Licensed under the Apache License, Version 2.0 (the "License");
  * you may not use this file except in compliance with the License.
  * You may obtain a copy of the License at

  *   http://www.apache.org/licenses/LICENSE-2.0

  * Unless required by applicable law or agreed to in writing, software
  * distributed under the License is distributed on an "AS IS" BASIS,
  * WITHOUT WARRANTIES OR CONDITIONS OF ANY KIND, either express or implied.
  * See the License for the specific language governing permissions and
  * limitations under the License.
 **/
package com.hortonworks.streamline.streams.cluster.service.metadata;


import com.google.common.collect.ImmutableList;

import com.hortonworks.streamline.common.function.SupplierException;
import com.hortonworks.streamline.streams.catalog.exception.EntityNotFoundException;
import com.hortonworks.streamline.streams.catalog.exception.ServiceConfigurationNotFoundException;
import com.hortonworks.streamline.streams.catalog.exception.ServiceNotFoundException;
import com.hortonworks.streamline.streams.cluster.discovery.ambari.ServiceConfigurations;
import com.hortonworks.streamline.streams.cluster.service.EnvironmentService;
import com.hortonworks.streamline.streams.cluster.service.metadata.common.OverrideHadoopConfiguration;
<<<<<<< HEAD
import com.hortonworks.streamline.streams.cluster.service.metadata.common.Tables;
=======
import com.hortonworks.streamline.streams.cluster.service.metadata.json.HBaseNamespaces;
import com.hortonworks.streamline.streams.cluster.service.metadata.json.Tables;
>>>>>>> 0d49e4d0
import com.hortonworks.streamline.streams.security.SecurityUtil;

import org.apache.hadoop.conf.Configuration;
import org.apache.hadoop.hbase.HBaseConfiguration;
import org.apache.hadoop.hbase.HColumnDescriptor;
import org.apache.hadoop.hbase.HTableDescriptor;
import org.apache.hadoop.hbase.NamespaceDescriptor;
import org.apache.hadoop.hbase.TableName;
import org.apache.hadoop.hbase.client.Admin;
import org.apache.hadoop.hbase.client.Connection;
import org.apache.hadoop.hbase.client.ConnectionFactory;
import org.apache.hadoop.hbase.security.User;
import org.apache.hadoop.security.UserGroupInformation;
import org.slf4j.Logger;
import org.slf4j.LoggerFactory;

import java.io.IOException;
import java.security.PrivilegedActionException;
<<<<<<< HEAD
import java.util.ArrayList;
import java.util.Arrays;
import java.util.Collections;
=======
import java.util.Arrays;
>>>>>>> 0d49e4d0
import java.util.List;

import javax.security.auth.Subject;
import javax.ws.rs.core.SecurityContext;

/**
 * Provides HBase databases tables metadata information using {@link org.apache.hadoop.hbase.client.HBaseAdmin}
 */
public class HBaseMetadataService implements AutoCloseable {
    private static final Logger LOG = LoggerFactory.getLogger(HBaseMetadataService.class);

    private static final List<String> STREAMS_JSON_SCHEMA_CONFIG_HBASE_SITE =
            ImmutableList.copyOf(new String[] {ServiceConfigurations.HBASE.getConfNames()[2]});

    private Admin hBaseAdmin;
    private SecurityContext securityContext;
    private Subject subject;
    private User user;

    public HBaseMetadataService(Admin hBaseAdmin) {
        this(hBaseAdmin, null, null, null);
    }

    public HBaseMetadataService(Admin hBaseAdmin, SecurityContext securityContext, Subject subject, User user) {
        this.hBaseAdmin = hBaseAdmin;
        this.securityContext = securityContext;
        this.subject = subject;
        this.user = user;
        LOG.info("Created {}", this);
    }

    /**
     * Creates insecure {@link HBaseMetadataService} which delegates to {@link Admin} instantiated with default
     * {@link HBaseConfiguration} and {@code hbase-site.xml} properties overridden with the config
     * for the cluster imported in the service pool (either manually or using Ambari)
     */
    public static HBaseMetadataService newInstance(EnvironmentService environmentService, Long clusterId)
            throws IOException, EntityNotFoundException {

        return newInstance(overrideConfig(HBaseConfiguration.create(), environmentService, clusterId));
    }

    /**
     * Creates insecure {@link HBaseMetadataService} which delegates to {@link Admin}
     * instantiated with with the {@link Configuration} provided using the first parameter
     */
    public static HBaseMetadataService newInstance(Configuration hbaseConfig) throws IOException, EntityNotFoundException {
        return new HBaseMetadataService(ConnectionFactory.createConnection(hbaseConfig).getAdmin());
    }
<<<<<<< HEAD

    /**
     * Creates secure {@link HBaseMetadataService} which delegates to {@link Admin} instantiated with default
     * {@link HBaseConfiguration} and {@code hbase-site.xml} properties overridden with the config
     * for the cluster imported in the service pool (either manually or using Ambari)
     */
    public static HBaseMetadataService newInstance(EnvironmentService environmentService, Long clusterId,
            SecurityContext securityContext, Subject subject) throws IOException, EntityNotFoundException {

=======

    /**
     * Creates secure {@link HBaseMetadataService} which delegates to {@link Admin} instantiated with default
     * {@link HBaseConfiguration} and {@code hbase-site.xml} properties overridden with the config
     * for the cluster imported in the service pool (either manually or using Ambari)
     */
    public static HBaseMetadataService newInstance(EnvironmentService environmentService, Long clusterId,
            SecurityContext securityContext, Subject subject) throws IOException, EntityNotFoundException {

>>>>>>> 0d49e4d0
            return newInstance(
                    overrideConfig(HBaseConfiguration.create(), environmentService, clusterId),
                    securityContext, subject);
    }

    /**
     * Creates secure {@link HBaseMetadataService} which delegates to {@link Admin}
     * instantiated with with the {@link Configuration} provided using the first parameter
     */
    public static HBaseMetadataService newInstance(Configuration hbaseConfig, SecurityContext securityContext, Subject subject)
                throws IOException, EntityNotFoundException {

        if (SecurityUtil.isKerberosAuthenticated(securityContext)) {
            UserGroupInformation.setConfiguration(hbaseConfig);                                             // Sets Kerberos rules
            final UserGroupInformation ugiFromSubject = UserGroupInformation.getUGIFromSubject(subject);    // Adds User principal to the subject
            final UserGroupInformation proxyUserForImpersonation = UserGroupInformation
                    .createProxyUser(securityContext.getUserPrincipal().getName(), ugiFromSubject);
            final User user = User.create(proxyUserForImpersonation);

            return new HBaseMetadataService(ConnectionFactory.createConnection(hbaseConfig, user)
                    .getAdmin(), securityContext, subject, user);
        } else {
            return newInstance(hbaseConfig);
        }
    }

    /**
     * @return All tables for all namespaces
     */
    public Tables getHBaseTables() throws Exception {
        final TableName[] tableNames = executeSecure(() -> hBaseAdmin.listTableNames());
        LOG.debug("HBase tables {}", Arrays.toString(tableNames));
<<<<<<< HEAD
        return Tables.newInstance(tableNames);
=======
        return Tables.newInstance(tableNames, securityContext, true);
>>>>>>> 0d49e4d0
    }

    /**
     * @param namespace Namespace for which to get table names
     * @return All tables for the namespace given as parameter
     */
    public Tables getHBaseTables(final String namespace) throws IOException, PrivilegedActionException, InterruptedException {
        final TableName[] tableNames = executeSecure(() -> hBaseAdmin.listTableNamesByNamespace(namespace));
        LOG.debug("HBase namespace [{}] has tables {}", namespace, Arrays.toString(tableNames));
<<<<<<< HEAD
        return Tables.newInstance(tableNames);
=======
        return Tables.newInstance(tableNames, securityContext, true);
>>>>>>> 0d49e4d0
    }

    /**
     * @return All namespaces
     */
<<<<<<< HEAD
    public Namespaces getHBaseNamespaces() throws IOException, PrivilegedActionException, InterruptedException {
        final Namespaces namespaces = Namespaces.newInstance(executeSecure(() -> hBaseAdmin.listNamespaceDescriptors()));
=======
    public HBaseNamespaces getHBaseNamespaces() throws IOException, PrivilegedActionException, InterruptedException {
        final HBaseNamespaces namespaces = HBaseNamespaces.newInstance(
                executeSecure(() -> hBaseAdmin.listNamespaceDescriptors()), securityContext, true);
>>>>>>> 0d49e4d0
        LOG.debug("HBase namespaces {}", namespaces);
        return namespaces;
    }

    @Override
    public void close() throws Exception {
        executeSecure(() -> {
            final Connection connection = hBaseAdmin.getConnection();
            hBaseAdmin.close();
            connection.close();
            return null;
        });
    }

    private <T, E extends Exception> T executeSecure(SupplierException<T, E> action)
            throws PrivilegedActionException, E, IOException, InterruptedException {
        return SecurityUtil.execute(action, securityContext, user);
    }

    private static Configuration overrideConfig(Configuration hbaseConfig, EnvironmentService environmentService, Long clusterId)
            throws IOException, ServiceConfigurationNotFoundException, ServiceNotFoundException {
        return OverrideHadoopConfiguration.override(environmentService, clusterId,
                ServiceConfigurations.HBASE, STREAMS_JSON_SCHEMA_CONFIG_HBASE_SITE, hbaseConfig);
    }

    /*
       Create and delete methods useful for system tests. Left as package protected for now.
       These methods can be made public and exposed in REST API.
    */
    void createNamespace(String namespace) throws IOException {
        hBaseAdmin.createNamespace(NamespaceDescriptor.create(namespace).build());
    }

    void createTable(String namespace, String tableName, String familyName) throws IOException {
        hBaseAdmin.createTable(new HTableDescriptor(TableName.valueOf(namespace, tableName))
                .addFamily(new HColumnDescriptor(familyName)));
    }

    void deleteNamespace(String namespace) throws IOException {
        hBaseAdmin.deleteNamespace(namespace);
    }

    void deleteTable(String namespace, String tableName) throws IOException {
        hBaseAdmin.deleteTable(TableName.valueOf(namespace, tableName));
    }

    void disableTable(String namespace, String tableName) throws IOException {
        hBaseAdmin.disableTable(TableName.valueOf(namespace, tableName));
    }

    @Override
    public String toString() {
        return "HBaseMetadataService{" +
                "hBaseAdmin=" + hBaseAdmin +
                ", securityContext=" + securityContext +
                ", subject=" + subject +
                ", user=" + user +
                '}';
<<<<<<< HEAD
    }

    /**
     * Wrapper used to show proper JSON formatting
     */
    public static class Namespaces {
        private List<String> namespaces;

        public Namespaces(List<String> namespaces) {
            this.namespaces = namespaces;
        }

        public static Namespaces newInstance(NamespaceDescriptor[] namespaceDescriptors) {
            List<String> namespaces = Collections.emptyList();
            if (namespaceDescriptors != null) {
                namespaces = new ArrayList<>(namespaceDescriptors.length);
                for (NamespaceDescriptor namespace : namespaceDescriptors) {
                    namespaces.add(namespace.getName());
                }
            }
            return new Namespaces(namespaces);
        }

        public List<String> getNamespaces() {
            return namespaces;
        }
=======
>>>>>>> 0d49e4d0
    }
}<|MERGE_RESOLUTION|>--- conflicted
+++ resolved
@@ -25,12 +25,8 @@
 import com.hortonworks.streamline.streams.cluster.discovery.ambari.ServiceConfigurations;
 import com.hortonworks.streamline.streams.cluster.service.EnvironmentService;
 import com.hortonworks.streamline.streams.cluster.service.metadata.common.OverrideHadoopConfiguration;
-<<<<<<< HEAD
-import com.hortonworks.streamline.streams.cluster.service.metadata.common.Tables;
-=======
 import com.hortonworks.streamline.streams.cluster.service.metadata.json.HBaseNamespaces;
 import com.hortonworks.streamline.streams.cluster.service.metadata.json.Tables;
->>>>>>> 0d49e4d0
 import com.hortonworks.streamline.streams.security.SecurityUtil;
 
 import org.apache.hadoop.conf.Configuration;
@@ -49,13 +45,7 @@
 
 import java.io.IOException;
 import java.security.PrivilegedActionException;
-<<<<<<< HEAD
-import java.util.ArrayList;
 import java.util.Arrays;
-import java.util.Collections;
-=======
-import java.util.Arrays;
->>>>>>> 0d49e4d0
 import java.util.List;
 
 import javax.security.auth.Subject;
@@ -105,7 +95,6 @@
     public static HBaseMetadataService newInstance(Configuration hbaseConfig) throws IOException, EntityNotFoundException {
         return new HBaseMetadataService(ConnectionFactory.createConnection(hbaseConfig).getAdmin());
     }
-<<<<<<< HEAD
 
     /**
      * Creates secure {@link HBaseMetadataService} which delegates to {@link Admin} instantiated with default
@@ -115,17 +104,6 @@
     public static HBaseMetadataService newInstance(EnvironmentService environmentService, Long clusterId,
             SecurityContext securityContext, Subject subject) throws IOException, EntityNotFoundException {
 
-=======
-
-    /**
-     * Creates secure {@link HBaseMetadataService} which delegates to {@link Admin} instantiated with default
-     * {@link HBaseConfiguration} and {@code hbase-site.xml} properties overridden with the config
-     * for the cluster imported in the service pool (either manually or using Ambari)
-     */
-    public static HBaseMetadataService newInstance(EnvironmentService environmentService, Long clusterId,
-            SecurityContext securityContext, Subject subject) throws IOException, EntityNotFoundException {
-
->>>>>>> 0d49e4d0
             return newInstance(
                     overrideConfig(HBaseConfiguration.create(), environmentService, clusterId),
                     securityContext, subject);
@@ -158,11 +136,7 @@
     public Tables getHBaseTables() throws Exception {
         final TableName[] tableNames = executeSecure(() -> hBaseAdmin.listTableNames());
         LOG.debug("HBase tables {}", Arrays.toString(tableNames));
-<<<<<<< HEAD
-        return Tables.newInstance(tableNames);
-=======
         return Tables.newInstance(tableNames, securityContext, true);
->>>>>>> 0d49e4d0
     }
 
     /**
@@ -172,24 +146,15 @@
     public Tables getHBaseTables(final String namespace) throws IOException, PrivilegedActionException, InterruptedException {
         final TableName[] tableNames = executeSecure(() -> hBaseAdmin.listTableNamesByNamespace(namespace));
         LOG.debug("HBase namespace [{}] has tables {}", namespace, Arrays.toString(tableNames));
-<<<<<<< HEAD
-        return Tables.newInstance(tableNames);
-=======
         return Tables.newInstance(tableNames, securityContext, true);
->>>>>>> 0d49e4d0
     }
 
     /**
      * @return All namespaces
      */
-<<<<<<< HEAD
-    public Namespaces getHBaseNamespaces() throws IOException, PrivilegedActionException, InterruptedException {
-        final Namespaces namespaces = Namespaces.newInstance(executeSecure(() -> hBaseAdmin.listNamespaceDescriptors()));
-=======
     public HBaseNamespaces getHBaseNamespaces() throws IOException, PrivilegedActionException, InterruptedException {
         final HBaseNamespaces namespaces = HBaseNamespaces.newInstance(
                 executeSecure(() -> hBaseAdmin.listNamespaceDescriptors()), securityContext, true);
->>>>>>> 0d49e4d0
         LOG.debug("HBase namespaces {}", namespaces);
         return namespaces;
     }
@@ -248,34 +213,5 @@
                 ", subject=" + subject +
                 ", user=" + user +
                 '}';
-<<<<<<< HEAD
-    }
-
-    /**
-     * Wrapper used to show proper JSON formatting
-     */
-    public static class Namespaces {
-        private List<String> namespaces;
-
-        public Namespaces(List<String> namespaces) {
-            this.namespaces = namespaces;
-        }
-
-        public static Namespaces newInstance(NamespaceDescriptor[] namespaceDescriptors) {
-            List<String> namespaces = Collections.emptyList();
-            if (namespaceDescriptors != null) {
-                namespaces = new ArrayList<>(namespaceDescriptors.length);
-                for (NamespaceDescriptor namespace : namespaceDescriptors) {
-                    namespaces.add(namespace.getName());
-                }
-            }
-            return new Namespaces(namespaces);
-        }
-
-        public List<String> getNamespaces() {
-            return namespaces;
-        }
-=======
->>>>>>> 0d49e4d0
     }
 }