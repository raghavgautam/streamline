--- conflicted
+++ resolved
@@ -10,7 +10,6 @@
     <modelVersion>4.0.0</modelVersion>
 
     <artifactId>streams-cluster</artifactId>
-
     <dependencies>
         <!-- module dependency -->
         <dependency>
@@ -30,10 +29,6 @@
         <dependency>
             <groupId>commons-io</groupId>
             <artifactId>commons-io</artifactId>
-<<<<<<< HEAD
-            <version>${commons.version}</version>
-=======
->>>>>>> 257a7c08
         </dependency>
 
         <!--test-->
