--- conflicted
+++ resolved
@@ -100,13 +100,8 @@
     private DataFeed createDataFeed(long dataSourceId) {
         DataFeed dataFeed = new DataFeed();
         dataFeed.setDataSourceId(dataSourceId);
-<<<<<<< HEAD
         dataFeed.setName("test data feed");
-        dataFeed.setEndpoint("test-endpoint");
-=======
-        dataFeed.setDataFeedName("test data feed");
         dataFeed.setType("KAFKA");
->>>>>>> 82e5382f
         dataFeed.setParserId(1l);
         return dataFeed;
     }
