/*
 * Licensed to the Apache Software Foundation (ASF) under one
 * or more contributor license agreements.  See the NOTICE file
 * distributed with this work for additional information
 * regarding copyright ownership.  The ASF licenses this file
 * to you under the Apache License, Version 2.0 (the
 * "License"); you may not use this file except in compliance
 * with the License.  You may obtain a copy of the License at
 *
 * http://www.apache.org/licenses/LICENSE-2.0
 *
 * Unless required by applicable law or agreed to in writing, software
 * distributed under the License is distributed on an "AS IS" BASIS,
 * WITHOUT WARRANTIES OR CONDITIONS OF ANY KIND, either express or implied.
 * See the License for the specific language governing permissions and
 * limitations under the License.
 */
package com.hortonworks.iotas.webservice;

import com.fasterxml.jackson.annotation.JsonProperty;
import io.dropwizard.Configuration;
import org.hibernate.validator.constraints.NotEmpty;

import javax.validation.constraints.NotNull;

public class IotasConfiguration extends Configuration {

    @NotEmpty
    private String brokerList;

    @NotEmpty
    private String zookeeperHost;

    @NotEmpty
    private String topologyActionsImpl;

    @NotEmpty
    private String topologyMetricsImpl;

    @NotEmpty
    private String iotasStormJar;

    private Boolean notificationsRestDisable;

    @NotEmpty
    private String catalogRootUrl;

    @NotNull
    private JarStorageConfiguration jarStorageConfiguration;

    @NotEmpty
    private String stormHomeDir;

<<<<<<< HEAD
    @NotNull
    private StorageProviderConfiguration storageProviderConfiguration;

    @JsonProperty
    public StorageProviderConfiguration getStorageProviderConfiguration() {
        return storageProviderConfiguration;
    }

    @JsonProperty
    public void setStorageProviderConfiguration(StorageProviderConfiguration storageProviderConfiguration) {
        this.storageProviderConfiguration = storageProviderConfiguration;
    }
=======
    @NotEmpty
    private String stormApiRootUrl;
>>>>>>> 989fdce5

    @JsonProperty
    public String getBrokerList(){
        return this.brokerList;
    }

    private String customProcessorWatchPath;

    private String customProcessorUploadFailPath;

    private String customProcessorUploadSuccessPath;

    @JsonProperty
    public void setBrokerList(String brokerList){
        this.brokerList = brokerList;
    }

    public String getZookeeperHost() {
        return zookeeperHost;
    }

    public void setZookeeperHost(String zookeeperHost) {
        this.zookeeperHost = zookeeperHost;
    }

    public String getTopologyActionsImpl() {
        return topologyActionsImpl;
    }

    public void setTopologyActionsImpl(String topologyActionsImpl) {
        this.topologyActionsImpl = topologyActionsImpl;
    }

    public String getIotasStormJar () {
        return iotasStormJar;
    }

    public void setIotasStormJar (String iotasStormJar) {
        this.iotasStormJar = iotasStormJar;
    }

    public String getCatalogRootUrl () {
        return catalogRootUrl;
    }

    public void setCatalogRootUrl (String catalogRootUrl) {
        this.catalogRootUrl = catalogRootUrl;
    }

    @JsonProperty("jarStorageConfiguration")
    public JarStorageConfiguration getJarStorageConfiguration() {
        return this.jarStorageConfiguration;
    }

    @JsonProperty("jarStorageConfiguration")
    public void setJarStorageConfiguration(JarStorageConfiguration configuration) {
        this.jarStorageConfiguration = configuration;
    }

    @JsonProperty("notificationsRestDisable")
    public Boolean isNotificationsRestDisabled() {
        return notificationsRestDisable != null ? notificationsRestDisable : false;
    }

    @JsonProperty("notificationsRestDisable")
    public void setNotificationsRestDisabled(Boolean notificationsRestDisable) {
        this.notificationsRestDisable = notificationsRestDisable;
    }

    public String getStormHomeDir () {
        return stormHomeDir;
    }

    public void setStormHomeDir (String stormHomeDir) {
        this.stormHomeDir = stormHomeDir;
    }

    public String getCustomProcessorWatchPath () {
        return customProcessorWatchPath;
    }

    public void setCustomProcessorWatchPath (String customProcessorWatchPath) {
        this.customProcessorWatchPath = customProcessorWatchPath;
    }

    public String getCustomProcessorUploadFailPath () {
        return customProcessorUploadFailPath;
    }

    public void setCustomProcessorUploadFailPath (String customProcessorUploadFailPath) {
        this.customProcessorUploadFailPath = customProcessorUploadFailPath;
    }

    public String getCustomProcessorUploadSuccessPath () {
        return customProcessorUploadSuccessPath;
    }

    public void setCustomProcessorUploadSuccessPath (String customProcessorUploadSuccessPath) {
        this.customProcessorUploadSuccessPath = customProcessorUploadSuccessPath;
    }
<<<<<<< HEAD
    
=======

    public String getTopologyMetricsImpl() {
        return topologyMetricsImpl;
    }

    public void setTopologyMetricsImpl(String topologyMetricsImpl) {
        this.topologyMetricsImpl = topologyMetricsImpl;
    }

    public String getStormApiRootUrl() {
        return stormApiRootUrl;
    }

    public void setStormApiRootUrl(String stormApiRootUrl) {
        this.stormApiRootUrl = stormApiRootUrl;
    }
>>>>>>> 989fdce5
}<|MERGE_RESOLUTION|>--- conflicted
+++ resolved
@@ -51,7 +51,6 @@
     @NotEmpty
     private String stormHomeDir;
 
-<<<<<<< HEAD
     @NotNull
     private StorageProviderConfiguration storageProviderConfiguration;
 
@@ -64,10 +63,9 @@
     public void setStorageProviderConfiguration(StorageProviderConfiguration storageProviderConfiguration) {
         this.storageProviderConfiguration = storageProviderConfiguration;
     }
-=======
+
     @NotEmpty
     private String stormApiRootUrl;
->>>>>>> 989fdce5
 
     @JsonProperty
     public String getBrokerList(){
@@ -168,9 +166,6 @@
     public void setCustomProcessorUploadSuccessPath (String customProcessorUploadSuccessPath) {
         this.customProcessorUploadSuccessPath = customProcessorUploadSuccessPath;
     }
-<<<<<<< HEAD
-    
-=======
 
     public String getTopologyMetricsImpl() {
         return topologyMetricsImpl;
@@ -187,5 +182,4 @@
     public void setStormApiRootUrl(String stormApiRootUrl) {
         this.stormApiRootUrl = stormApiRootUrl;
     }
->>>>>>> 989fdce5
 }