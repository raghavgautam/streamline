/*
 * Licensed to the Apache Software Foundation (ASF) under one
 * or more contributor license agreements.  See the NOTICE file
 * distributed with this work for additional information
 * regarding copyright ownership.  The ASF licenses this file
 * to you under the Apache License, Version 2.0 (the
 * "License"); you may not use this file except in compliance
 * with the License.  You may obtain a copy of the License at
 *
 * http://www.apache.org/licenses/LICENSE-2.0
 *
 * Unless required by applicable law or agreed to in writing, software
 * distributed under the License is distributed on an "AS IS" BASIS,
 * WITHOUT WARRANTIES OR CONDITIONS OF ANY KIND, either express or implied.
 * See the License for the specific language governing permissions and
 * limitations under the License.
 */
package com.hortonworks.iotas.webservice;

import com.google.common.cache.CacheBuilder;
import com.google.common.collect.Lists;
import com.hortonworks.iotas.cache.Cache;
import com.hortonworks.iotas.cache.impl.GuavaCache;
import com.hortonworks.iotas.cache.writer.StorageWriteThrough;
import com.hortonworks.iotas.cache.writer.StorageWriter;
import com.hortonworks.iotas.common.CustomProcessorUploadHandler;
import com.hortonworks.iotas.common.FileEventHandler;
import com.hortonworks.iotas.common.errors.ConfigException;
import com.hortonworks.iotas.notification.service.NotificationServiceImpl;
import com.hortonworks.iotas.service.CatalogService;
import com.hortonworks.iotas.service.FileWatcher;
import com.hortonworks.iotas.storage.CacheBackedStorageManager;
import com.hortonworks.iotas.storage.Storable;
import com.hortonworks.iotas.storage.StorableKey;
import com.hortonworks.iotas.storage.StorageManager;
import com.hortonworks.iotas.storage.impl.jdbc.JdbcStorageManager;
import com.hortonworks.iotas.storage.impl.memory.InMemoryStorageManager;
import com.hortonworks.iotas.topology.TopologyActions;
import com.hortonworks.iotas.topology.TopologyLayoutConstants;
import com.hortonworks.iotas.topology.TopologyMetrics;
import com.hortonworks.iotas.util.JarStorage;
import com.hortonworks.iotas.util.ReflectionHelper;
import com.hortonworks.iotas.webservice.catalog.ClusterCatalogResource;
import com.hortonworks.iotas.webservice.catalog.ComponentCatalogResource;
import com.hortonworks.iotas.webservice.catalog.DataSourceCatalogResource;
import com.hortonworks.iotas.webservice.catalog.DataSourceFacade;
import com.hortonworks.iotas.webservice.catalog.DataSourceWithDataFeedCatalogResource;
import com.hortonworks.iotas.webservice.catalog.FeedCatalogResource;
import com.hortonworks.iotas.webservice.catalog.NotifierInfoCatalogResource;
import com.hortonworks.iotas.webservice.catalog.ParserInfoCatalogResource;
import com.hortonworks.iotas.webservice.catalog.TagCatalogResource;
import com.hortonworks.iotas.webservice.catalog.TopologyCatalogResource;
import com.hortonworks.iotas.webservice.catalog.TopologyEditorMetadataResource;
import io.dropwizard.Application;
import io.dropwizard.assets.AssetsBundle;
import io.dropwizard.setup.Bootstrap;
import io.dropwizard.setup.Environment;
import org.glassfish.jersey.media.multipart.MultiPartFeature;
import org.slf4j.Logger;
import org.slf4j.LoggerFactory;

import java.util.ArrayList;
import java.util.HashMap;
import java.util.List;
import java.util.Map;

public class IotasApplication extends Application<IotasConfiguration> {

    private static final Logger log = LoggerFactory.getLogger(IotasApplication.class);
    private static final String JDBC = "jdbc";

    public static void main(String[] args) throws Exception {
        new IotasApplication().run(args);
    }

    @Override
    public String getName() {
        return "IoTaS Web Service";
    }

    @Override
    public void initialize(Bootstrap<IotasConfiguration> bootstrap) {
        bootstrap.addBundle(new AssetsBundle("/assets", "/ui", "index.html", "static"));
        super.initialize(bootstrap);
    }

    @Override
    public void run(IotasConfiguration iotasConfiguration, Environment environment) throws Exception {
        // kafka producer shouldn't be starting as part of REST api.
        // KafkaProducerManager kafkaProducerManager = new KafkaProducerManager(iotasConfiguration);
        // environment.lifecycle().manage(kafkaProducerManager);

        // ZkClient zkClient = new ZkClient(iotasConfiguration.getZookeeperHost());

        // final FeedResource feedResource = new FeedResource(kafkaProducerManager.getProducer(), zkClient);
        // environment.jersey().register(feedResource);

        final StorageManager cacheBackedDao = getCacheBackedDao(iotasConfiguration);

        registerResources(iotasConfiguration, environment, cacheBackedDao);
    }

    private StorageManager getCacheBackedDao(IotasConfiguration iotasConfiguration) {
        StorageProviderConfiguration storageProviderConfiguration = iotasConfiguration.getStorageProviderConfiguration();
        final String providerType = storageProviderConfiguration.getType();
        final StorageManager dao = providerType.equalsIgnoreCase(JDBC) ?
                JdbcStorageManager.createStorageManager(storageProviderConfiguration.getProperties()) : new InMemoryStorageManager();
        final CacheBuilder cacheBuilder = getGuavaCacheBuilder();
        final Cache<StorableKey, Storable> cache = getCache(dao, cacheBuilder);
        final StorageWriter storageWriter = getStorageWriter(dao);

        return doGetCacheBackedDao(cache, storageWriter);
    }

    private StorageWriter getStorageWriter(StorageManager dao) {
        return new StorageWriteThrough(dao);
    }

    private StorageManager doGetCacheBackedDao(Cache<StorableKey, Storable> cache, StorageWriter writer) {
        return new CacheBackedStorageManager(cache, writer);
    }

    private Cache<StorableKey, Storable> getCache(StorageManager dao, CacheBuilder guavaCacheBuilder) {
        return new GuavaCache(dao, guavaCacheBuilder);
    }

    private CacheBuilder getGuavaCacheBuilder() {
        final long maxSize = 1000;
        return CacheBuilder.newBuilder().maximumSize(maxSize);
    }

    private TopologyActions getTopologyActionsImpl (IotasConfiguration
                                                           configuration) {
        String className = configuration.getTopologyActionsImpl();
        // Note that iotasStormJar value needs to be changed in iotas.yaml
        // based on the location of the storm module jar of iotas project.
        // Reason for doing it this way is storm ui right now does not
        // support submitting a jar because of security vulnerability. Hence
        // for now, we just run the storm jar command in a shell on machine
        // where IoTaS is deployed. It is run in StormTopologyActionsImpl
        // class. This also adds a security vulnerability. We will change
        // this later on using our cluster entity when its handled right in
        // storm.
        String jar = configuration.getIotasStormJar();
        TopologyActions topologyActions;
        try {
            topologyActions = ReflectionHelper.newInstance(className);
        } catch (Exception ex) {
            throw new RuntimeException(ex);
        }
        //pass any config info that might be needed in the constructor as a map
        Map conf = new HashMap();
        conf.put(TopologyLayoutConstants.STORM_JAR_LOCATION_KEY, jar);
        conf.put(TopologyLayoutConstants.YAML_KEY_CATALOG_ROOT_URL, configuration.getCatalogRootUrl());
        conf.put(TopologyLayoutConstants.STORM_HOME_DIR, configuration.getStormHomeDir());
        topologyActions.init(conf);
        return topologyActions;
    }

    private TopologyMetrics getTopologyMetricsImpl(IotasConfiguration configuration) throws ConfigException {
        String className = configuration.getTopologyMetricsImpl();
        TopologyMetrics topologyMetrics;
        try {
            topologyMetrics = ReflectionHelper.newInstance(className);
        } catch (Exception ex) {
            throw new RuntimeException(ex);
        }
        //pass any config info that might be needed in the constructor as a map
        Map conf = new HashMap();
        conf.put(TopologyLayoutConstants.STORM_API_ROOT_URL_KEY, configuration.getStormApiRootUrl());
        topologyMetrics.init(conf);
        return topologyMetrics;
    }

    private JarStorage getJarStorage (IotasConfiguration configuration) {
        JarStorage jarStorage = null;
        try {
            jarStorage = ReflectionHelper.newInstance(configuration.getJarStorageConfiguration().getClassName());
            jarStorage.init(configuration.getJarStorageConfiguration().getProperties());
        } catch (Exception e) {
            throw new RuntimeException(e);
        }
        return jarStorage;
    }


<<<<<<< HEAD
    private void registerResources(IotasConfiguration iotasConfiguration, Environment environment, StorageManager manager) {
        StorageManager storageManager = getCacheBackedDao(iotasConfiguration);
=======
    private void registerResources(IotasConfiguration iotasConfiguration, Environment environment, StorageManager manager) throws ConfigException {
        StorageManager storageManager = getCacheBackedDao();
>>>>>>> 989fdce5
        TopologyActions topologyActions = getTopologyActionsImpl
                (iotasConfiguration);
        TopologyMetrics topologyMetrics = getTopologyMetricsImpl(iotasConfiguration);
        JarStorage jarStorage = this.getJarStorage(iotasConfiguration);
        final CatalogService catalogService = new CatalogService
                (storageManager, topologyActions, topologyMetrics, jarStorage);
        final FeedCatalogResource feedResource = new FeedCatalogResource(catalogService);
        final ParserInfoCatalogResource parserResource = new ParserInfoCatalogResource(catalogService, iotasConfiguration, jarStorage);
        final DataSourceCatalogResource dataSourceResource = new DataSourceCatalogResource(catalogService);
        final DataSourceWithDataFeedCatalogResource dataSourceWithDataFeedCatalogResource =
                new DataSourceWithDataFeedCatalogResource(new DataSourceFacade(catalogService));
        final TopologyCatalogResource topologyCatalogResource = new TopologyCatalogResource(catalogService);
        final MetricsResource metricsResource = new MetricsResource(catalogService);

        // cluster related
        final ClusterCatalogResource clusterCatalogResource = new ClusterCatalogResource(catalogService);
        final ComponentCatalogResource componentCatalogResource = new ComponentCatalogResource(catalogService);
        final TopologyEditorMetadataResource topologyEditorMetadataResource = new TopologyEditorMetadataResource(catalogService);
        final TagCatalogResource tagCatalogResource = new TagCatalogResource(catalogService);
        List<Object> resources = Lists.newArrayList(feedResource, parserResource, dataSourceResource, dataSourceWithDataFeedCatalogResource,
                                                    topologyCatalogResource, clusterCatalogResource, componentCatalogResource,
                                                    topologyEditorMetadataResource, tagCatalogResource, metricsResource);
        if (!iotasConfiguration.isNotificationsRestDisabled()) {
            resources.add(new NotifierInfoCatalogResource(catalogService));
            resources.add(new NotificationsResource(new NotificationServiceImpl()));
        }
        for(Object resource : resources) {
            environment.jersey().register(resource);
        }
        environment.jersey().register(MultiPartFeature.class);
        watchFiles(iotasConfiguration, catalogService);
    }

    private void watchFiles (IotasConfiguration iotasConfiguration, CatalogService catalogService) {
        if (iotasConfiguration.getCustomProcessorWatchPath() == null || iotasConfiguration.getCustomProcessorUploadFailPath() == null || iotasConfiguration
                .getCustomProcessorUploadSuccessPath() == null) {
            return;
        }
        FileEventHandler customProcessorUploadHandler = new CustomProcessorUploadHandler(iotasConfiguration.getCustomProcessorWatchPath(), iotasConfiguration
                .getCustomProcessorUploadFailPath(), iotasConfiguration.getCustomProcessorUploadSuccessPath(), catalogService);
        List<FileEventHandler> fileEventHandlers = new ArrayList<>();
        fileEventHandlers.add(customProcessorUploadHandler);
        final FileWatcher fileWatcher = new FileWatcher(fileEventHandlers);
        fileWatcher.register();
        Thread thread = new Thread(new Runnable() {
            @Override
            public void run() {
                while (fileWatcher.processEvents()) {

                }
            }
        });
        thread.start();
    }

}<|MERGE_RESOLUTION|>--- conflicted
+++ resolved
@@ -95,9 +95,7 @@
         // final FeedResource feedResource = new FeedResource(kafkaProducerManager.getProducer(), zkClient);
         // environment.jersey().register(feedResource);
 
-        final StorageManager cacheBackedDao = getCacheBackedDao(iotasConfiguration);
-
-        registerResources(iotasConfiguration, environment, cacheBackedDao);
+        registerResources(iotasConfiguration, environment);
     }
 
     private StorageManager getCacheBackedDao(IotasConfiguration iotasConfiguration) {
@@ -184,19 +182,12 @@
     }
 
 
-<<<<<<< HEAD
-    private void registerResources(IotasConfiguration iotasConfiguration, Environment environment, StorageManager manager) {
+    private void registerResources(IotasConfiguration iotasConfiguration, Environment environment) throws ConfigException {
         StorageManager storageManager = getCacheBackedDao(iotasConfiguration);
-=======
-    private void registerResources(IotasConfiguration iotasConfiguration, Environment environment, StorageManager manager) throws ConfigException {
-        StorageManager storageManager = getCacheBackedDao();
->>>>>>> 989fdce5
-        TopologyActions topologyActions = getTopologyActionsImpl
-                (iotasConfiguration);
+        TopologyActions topologyActions = getTopologyActionsImpl(iotasConfiguration);
         TopologyMetrics topologyMetrics = getTopologyMetricsImpl(iotasConfiguration);
         JarStorage jarStorage = this.getJarStorage(iotasConfiguration);
-        final CatalogService catalogService = new CatalogService
-                (storageManager, topologyActions, topologyMetrics, jarStorage);
+        final CatalogService catalogService = new CatalogService(storageManager, topologyActions, topologyMetrics, jarStorage);
         final FeedCatalogResource feedResource = new FeedCatalogResource(catalogService);
         final ParserInfoCatalogResource parserResource = new ParserInfoCatalogResource(catalogService, iotasConfiguration, jarStorage);
         final DataSourceCatalogResource dataSourceResource = new DataSourceCatalogResource(catalogService);
