--- conflicted
+++ resolved
@@ -87,13 +87,8 @@
     "typeConfig": "{\"id\": 1, \"version\":1}",
     "dataFeedName": "feed1",
     "parserId": 1,
-<<<<<<< HEAD
-    "parserName": "JSON Parser",
-    "endpoint": "hdfs://url"
-=======
     "parserName": "JSON Parser",    
     "dataFeedType": "KAFKA"
->>>>>>> 82e5382f
   }
 }
 ```
@@ -133,13 +128,8 @@
       "typeConfig": "{\"id\": 1, \"version\":1}",
       "dataFeedName": "feed1",
       "parserId": 1,
-<<<<<<< HEAD
-      "parserName": "JSON Parser",
-      "endpoint": "hdfs://url"
-=======
       "parserName": "JSON Parser",      
       "dataFeedType": "KAFKA"
->>>>>>> 82e5382f
     },
     {
       "dataSourceId": 2,
@@ -187,13 +177,8 @@
       "typeConfig": "{\"id\": \"nest\", \"version\":1}",
       "dataFeedName": "feed1",
       "parserId": 1,
-<<<<<<< HEAD
-      "parserName": "JSON Parser",
-      "endpoint": "kafka://url"
-=======
       "parserName": "JSON Parser",      
       "dataFeedType": "KAFKA"
->>>>>>> 82e5382f
     }
   ]
 }
@@ -247,13 +232,8 @@
     "typeConfig": "{\"id\": 1, \"version\":1}",
     "dataFeedName": "feed1",
     "parserId": 1,
-<<<<<<< HEAD
     "parserName": "JSON Parser",
-    "endpoint": "hdfs://url"
-=======
-    "parserName": "JSON Parser",    
     "dataFeedType": "KAFKA"
->>>>>>> 82e5382f
   }
 }
 ```
