--- conflicted
+++ resolved
@@ -43,11 +43,7 @@
     private WSUtils() {
     }
 
-<<<<<<< HEAD
     public static Response respond(Collection<? extends Object> entities, Response.Status status, CatalogResponse.ResponseMessage msg, String... formatArgs) {
-=======
-    public static Response respond(Response.Status status, CatalogResponse.ResponseMessage msg, Collection<?> entities, String... formatArgs) {
->>>>>>> 93c69c8d
         return Response.status(status)
                 .entity(CatalogResponse.newResponse(msg).entities(entities).format(formatArgs))
                 .build();
