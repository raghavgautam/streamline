/*
 * Licensed to the Apache Software Foundation (ASF) under one
 * or more contributor license agreements.  See the NOTICE file
 * distributed with this work for additional information
 * regarding copyright ownership.  The ASF licenses this file
 * to you under the Apache License, Version 2.0 (the
 * "License"); you may not use this file except in compliance
 * with the License.  You may obtain a copy of the License at
 *
 * http://www.apache.org/licenses/LICENSE-2.0
 *
 * Unless required by applicable law or agreed to in writing, software
 * distributed under the License is distributed on an "AS IS" BASIS,
 * WITHOUT WARRANTIES OR CONDITIONS OF ANY KIND, either express or implied.
 * See the License for the specific language governing permissions and
 * limitations under the License.
 */

package com.hortonworks.iotas.layout.runtime.processor;

import com.hortonworks.iotas.layout.design.component.RulesProcessor;
import com.hortonworks.iotas.layout.design.component.RulesProcessorBuilder;
import com.hortonworks.iotas.layout.design.rule.Rule;
import com.hortonworks.iotas.layout.runtime.rule.RuleRuntime;
import com.hortonworks.iotas.layout.runtime.rule.RuleRuntimeBuilder;
import org.slf4j.Logger;
import org.slf4j.LoggerFactory;

import java.util.ArrayList;
import java.util.List;

<<<<<<< HEAD
public class RuleProcessorRuntimeDependenciesBuilder {
    protected static final Logger log = LoggerFactory.getLogger(RuleProcessorRuntimeDependenciesBuilder.class);
=======
/**
 * @param <I> Type of runtime input to this rule, for example {@code Tuple}
 * @param <E> Type of object required to execute this rule in the underlying streaming framework e.g {@code IOutputCollector}
 */
public class RuleProcessorRuntimeDependenciesBuilder<I, E> {
    private static final Logger LOG = LoggerFactory.getLogger(RuleProcessorRuntimeDependenciesBuilder.class);
>>>>>>> 615fd8e5

    private final RulesProcessor rulesProcessor;
    private final RuleRuntimeBuilder ruleRuntimeBuilder;

<<<<<<< HEAD
    public RuleProcessorRuntimeDependenciesBuilder(RulesProcessor rulesProcessor, RuleRuntimeBuilder ruleRuntimeBuilder) {
        this.rulesProcessor = rulesProcessor;
=======
    public RuleProcessorRuntimeDependenciesBuilder(RulesProcessorBuilder rulesProcessorBuilder, RuleRuntimeBuilder<I,E> ruleRuntimeBuilder) {
        this.rulesProcessor = rulesProcessorBuilder.build();
>>>>>>> 615fd8e5
        this.ruleRuntimeBuilder = ruleRuntimeBuilder;
    }

    public List<RuleRuntime> getRulesRuntime() {
        final List<Rule> rules = rulesProcessor.getRules();
        final List<RuleRuntime> rulesRuntime = new ArrayList<>();

        if (rules != null) {
            for (Rule rule : rules) {
                ruleRuntimeBuilder.setRule(rule);
                ruleRuntimeBuilder.buildExpression();
                ruleRuntimeBuilder.buildScriptEngine();
                ruleRuntimeBuilder.buildScript();
                ruleRuntimeBuilder.buildActions();
                RuleRuntime ruleRuntime = ruleRuntimeBuilder.buildRuleRuntime();
                rulesRuntime.add(ruleRuntime);
                LOG.trace("Added {}", ruleRuntime);
            }
            LOG.debug("Finished building. [{}]", this);
        }
        return rulesRuntime;
    }

    public RulesProcessor getRulesProcessor() {
        return rulesProcessor;
    }

    @Override
    public String toString() {
        return "RuleProcessorRuntimeDependenciesBuilder{" + rulesProcessor +
                ", "+ ruleRuntimeBuilder + '}';
    }
}<|MERGE_RESOLUTION|>--- conflicted
+++ resolved
@@ -29,28 +29,14 @@
 import java.util.ArrayList;
 import java.util.List;
 
-<<<<<<< HEAD
 public class RuleProcessorRuntimeDependenciesBuilder {
-    protected static final Logger log = LoggerFactory.getLogger(RuleProcessorRuntimeDependenciesBuilder.class);
-=======
-/**
- * @param <I> Type of runtime input to this rule, for example {@code Tuple}
- * @param <E> Type of object required to execute this rule in the underlying streaming framework e.g {@code IOutputCollector}
- */
-public class RuleProcessorRuntimeDependenciesBuilder<I, E> {
-    private static final Logger LOG = LoggerFactory.getLogger(RuleProcessorRuntimeDependenciesBuilder.class);
->>>>>>> 615fd8e5
+    protected static final Logger LOG = LoggerFactory.getLogger(RuleProcessorRuntimeDependenciesBuilder.class);
 
     private final RulesProcessor rulesProcessor;
     private final RuleRuntimeBuilder ruleRuntimeBuilder;
 
-<<<<<<< HEAD
-    public RuleProcessorRuntimeDependenciesBuilder(RulesProcessor rulesProcessor, RuleRuntimeBuilder ruleRuntimeBuilder) {
-        this.rulesProcessor = rulesProcessor;
-=======
-    public RuleProcessorRuntimeDependenciesBuilder(RulesProcessorBuilder rulesProcessorBuilder, RuleRuntimeBuilder<I,E> ruleRuntimeBuilder) {
+    public RuleProcessorRuntimeDependenciesBuilder(RulesProcessorBuilder rulesProcessorBuilder, RuleRuntimeBuilder ruleRuntimeBuilder) {
         this.rulesProcessor = rulesProcessorBuilder.build();
->>>>>>> 615fd8e5
         this.ruleRuntimeBuilder = ruleRuntimeBuilder;
     }
 
