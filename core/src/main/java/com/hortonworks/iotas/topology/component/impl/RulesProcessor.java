/*
 * Licensed to the Apache Software Foundation (ASF) under one
 * or more contributor license agreements.  See the NOTICE file
 * distributed with this work for additional information
 * regarding copyright ownership.  The ASF licenses this file
 * to you under the Apache License, Version 2.0 (the
 * "License"); you may not use this file except in compliance
 * with the License.  You may obtain a copy of the License at
 *
 * http://www.apache.org/licenses/LICENSE-2.0
 *
 * Unless required by applicable law or agreed to in writing, software
 * distributed under the License is distributed on an "AS IS" BASIS,
 * WITHOUT WARRANTIES OR CONDITIONS OF ANY KIND, either express or implied.
 * See the License for the specific language governing permissions and
 * limitations under the License.
 */

package com.hortonworks.iotas.topology.component.impl;

import com.fasterxml.jackson.core.type.TypeReference;
import com.fasterxml.jackson.databind.ObjectMapper;
import com.hortonworks.iotas.common.Schema;
import com.hortonworks.iotas.topology.component.IotasProcessor;
import com.hortonworks.iotas.topology.component.Stream;
import com.hortonworks.iotas.topology.component.TopologyDagVisitor;
import com.hortonworks.iotas.topology.component.rule.Rule;
import com.hortonworks.iotas.topology.component.rule.action.Action;

import java.util.ArrayList;
import java.util.List;
import java.util.Map;

/**
 * Represents a design time rules processor.
 */
public class RulesProcessor extends IotasProcessor {     //TODO: Rename to RuleProcessor
    public static final String CONFIG_KEY_RULES = "rules";
    private List<Rule> rules;

    public RulesProcessor() {
    }

    public RulesProcessor(RulesProcessor other) {
        super(other);
        this.rules = new ArrayList<>(other.getRules());
    }

    public List<Rule> getRules() {
        return rules;
    }

    public void setRules(List<Rule> rules) {
        this.rules = rules;
<<<<<<< HEAD
        for (Rule rule : rules) {
            for (Action action : rule.getActions()) {
                for (String stream : action.getOutputStreams()) {
                    addOutputStream(new Stream(stream, (Schema) null));
                }
            }
        }
=======
        getConfig().setAny(CONFIG_KEY_RULES, rules);
>>>>>>> 83ac9b87
    }

    @Override
    public void accept(TopologyDagVisitor visitor) {
        visitor.visit(this);
    }

    @Override
    public String toString() {
        return "RulesProcessor{" +
                "rules=" + rules +
                '}';
    }
}<|MERGE_RESOLUTION|>--- conflicted
+++ resolved
@@ -18,8 +18,6 @@
 
 package com.hortonworks.iotas.topology.component.impl;
 
-import com.fasterxml.jackson.core.type.TypeReference;
-import com.fasterxml.jackson.databind.ObjectMapper;
 import com.hortonworks.iotas.common.Schema;
 import com.hortonworks.iotas.topology.component.IotasProcessor;
 import com.hortonworks.iotas.topology.component.Stream;
@@ -29,7 +27,6 @@
 
 import java.util.ArrayList;
 import java.util.List;
-import java.util.Map;
 
 /**
  * Represents a design time rules processor.
@@ -52,7 +49,6 @@
 
     public void setRules(List<Rule> rules) {
         this.rules = rules;
-<<<<<<< HEAD
         for (Rule rule : rules) {
             for (Action action : rule.getActions()) {
                 for (String stream : action.getOutputStreams()) {
@@ -60,9 +56,7 @@
                 }
             }
         }
-=======
         getConfig().setAny(CONFIG_KEY_RULES, rules);
->>>>>>> 83ac9b87
     }
 
     @Override
