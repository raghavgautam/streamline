package com.hortonworks.iotas.common;

import java.util.Collections;
import java.util.HashMap;
import java.util.Map;
import java.util.UUID;

/**
 * A default implementation of IotasEvent.
 */
public class IotasEventImpl implements IotasEvent {
    // Default value chosen to be blank and not the default used in storm since wanted to keep it independent of storm.
    public final static String DEFAULT_SOURCE_STREAM = "default";
    // special event to trigger evaluation of group by
    public static final IotasEvent GROUP_BY_TRIGGER_EVENT = new IotasEventImpl(null, null);

    private final Map<String, Object> header;
    private final String sourceStream;
    private final Map<String, Object> fieldsAndValues;
    private final Map<String, Object> auxiliaryFieldsAndValues;
    private final String dataSourceId;
    private final String id;

    /**
     * Creates an IotasEvent with given keyValues, dataSourceId
     * and a random UUID as the id.
     */
    public IotasEventImpl(Map<String, Object> keyValues, String dataSourceId) {
        this(keyValues, dataSourceId, UUID.randomUUID().toString());
    }

    /**
     * Creates an IotasEvent with given keyValues, dataSourceId and id.
     */
    public IotasEventImpl(Map<String, Object> keyValues, String dataSourceId, String id) {
        this(keyValues, dataSourceId, id, Collections.<String, Object>emptyMap(), DEFAULT_SOURCE_STREAM);
    }

    /**
     * Creates an IotasEvent with given keyValues, dataSourceId and header.
     */
    public IotasEventImpl(Map<String, Object> keyValues, String dataSourceId, Map<String, Object> header) {
        this(keyValues, dataSourceId, UUID.randomUUID().toString(), header, DEFAULT_SOURCE_STREAM);
    }

    /**
     * Creates an IotasEvent with given keyValues, dataSourceId, id and header.
     */
    public IotasEventImpl(Map<String, Object> keyValues, String dataSourceId, String id, Map<String, Object> header) {
        this(keyValues, dataSourceId, id, header, DEFAULT_SOURCE_STREAM);
    }


    /**
<<<<<<< HEAD
     * Creates an IotasEvent with given keyValues, dataSourceId, id and header and sourceStream.
     */
    public IotasEventImpl(Map<String, Object> fieldsAndValues, String dataSourceId, String id, Map<String, Object> header, String sourceStream) {
        this(fieldsAndValues, dataSourceId, id, header, sourceStream, null);
    }

    /**
     * Creates an IotasEvent with given keyValues, dataSourceId, id and header, sourceStream and auxiliary fields.
=======
     * Creates an IotasEvent with given keyValues, dataSourceId, header and sourceStream.
     */
    public IotasEventImpl(Map<String, Object> keyValues, String dataSourceId, Map<String, Object> header, String sourceStream) {
        this(keyValues, dataSourceId, UUID.randomUUID().toString(), header, sourceStream);
    }

    /**
     * Creates an IotasEvent with given keyValues, dataSourceId, id, header and sourceStream.
>>>>>>> 8e8bd8f8
     */
    public IotasEventImpl(Map<String, Object> keyValues, String dataSourceId, String id, Map<String, Object> header, String sourceStream, Map<String, Object> auxiliaryFieldsAndValues) {
        this.fieldsAndValues = keyValues;
        this.dataSourceId = dataSourceId;
        this.id = id;
        this.header = header;
        this.sourceStream = sourceStream;
        this.auxiliaryFieldsAndValues = (auxiliaryFieldsAndValues != null ? new HashMap<>(auxiliaryFieldsAndValues) : new HashMap<String, Object>());
    }


    @Override
    public Map<String, Object> getFieldsAndValues() {
        return Collections.unmodifiableMap(fieldsAndValues);
    }

    @Override
    public Map<String, Object> getAuxiliaryFieldsAndValues() {
        return Collections.unmodifiableMap(auxiliaryFieldsAndValues);
    }

    public void addAuxiliaryFieldAndValue(String field, Object value) {
        auxiliaryFieldsAndValues.put(field, value);
    }

    @Override
    public String getId() {
        return id;
    }

    @Override
    public String getDataSourceId() {
        return dataSourceId;
    }

    @Override
    public String getSourceStream() {
        return sourceStream;
    }

    /**
     * Returns a new Iotas event with the given fieldsAndValues added to the existing fieldsAndValues
     *
     * @param fieldsAndValues the map of fieldsAndValues to add
     * @return the new IotasEvent
     */
    @Override
    public IotasEvent addFieldsAndValues(Map<String, Object> fieldsAndValues) {
        Map<String, Object> kv = new HashMap<>();
        kv.putAll(getFieldsAndValues());
        kv.putAll(fieldsAndValues);
        return new IotasEventImpl(kv, this.getDataSourceId(), this.getHeader(), this.getSourceStream());
    }

    /**
     * Returns a new Iotas event with the given headers added to the existing headers.
     * All the other fields are copied from this event.
     *
     * @param headers the map of fieldsAndValues to add or overwrite
     * @return the new IotasEvent
     */
    @Override
    public IotasEvent addHeaders(Map<String, Object> headers) {
        Map<String, Object> kv = new HashMap<>();
        kv.putAll(getHeader());
        kv.putAll(headers);
        return new IotasEventImpl(this.getFieldsAndValues(), this.getDataSourceId(), kv, this.getSourceStream());
    }

    @Override
    public Map<String, Object> getHeader() {
        return Collections.unmodifiableMap(header);
    }

    @Override
    public boolean equals(Object o) {
        if (this == o) return true;
        if (o == null || getClass() != o.getClass()) return false;

        IotasEventImpl that = (IotasEventImpl) o;

        return id.equals(that.id);
    }

    @Override
    public int hashCode() {
        return id.hashCode();
    }

    @Override
    public String toString() {
        return "IotasEventImpl{" +
                "header=" + header +
                ", sourceStream='" + sourceStream + '\'' +
                ", fieldsAndValues=" + fieldsAndValues +
                ", auxiliaryFieldsAndValues=" + auxiliaryFieldsAndValues +
                ", dataSourceId='" + dataSourceId + '\'' +
                ", id='" + id + '\'' +
                '}';
    }
}<|MERGE_RESOLUTION|>--- conflicted
+++ resolved
@@ -52,7 +52,6 @@
 
 
     /**
-<<<<<<< HEAD
      * Creates an IotasEvent with given keyValues, dataSourceId, id and header and sourceStream.
      */
     public IotasEventImpl(Map<String, Object> fieldsAndValues, String dataSourceId, String id, Map<String, Object> header, String sourceStream) {
@@ -61,7 +60,6 @@
 
     /**
      * Creates an IotasEvent with given keyValues, dataSourceId, id and header, sourceStream and auxiliary fields.
-=======
      * Creates an IotasEvent with given keyValues, dataSourceId, header and sourceStream.
      */
     public IotasEventImpl(Map<String, Object> keyValues, String dataSourceId, Map<String, Object> header, String sourceStream) {
@@ -70,7 +68,6 @@
 
     /**
      * Creates an IotasEvent with given keyValues, dataSourceId, id, header and sourceStream.
->>>>>>> 8e8bd8f8
      */
     public IotasEventImpl(Map<String, Object> keyValues, String dataSourceId, String id, Map<String, Object> header, String sourceStream, Map<String, Object> auxiliaryFieldsAndValues) {
         this.fieldsAndValues = keyValues;
