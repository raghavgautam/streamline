package com.hortonworks.iotas.service;

import com.fasterxml.jackson.core.type.TypeReference;
import com.fasterxml.jackson.databind.ObjectMapper;
import com.hortonworks.iotas.catalog.Cluster;
import com.hortonworks.iotas.catalog.Component;
import com.hortonworks.iotas.catalog.DataFeed;
import com.hortonworks.iotas.catalog.DataSet;
import com.hortonworks.iotas.catalog.DataSource;
import com.hortonworks.iotas.catalog.ParserInfo;
import com.hortonworks.iotas.catalog.NotifierInfo;
import com.hortonworks.iotas.catalog.Device;
import com.hortonworks.iotas.catalog.Tag;
import com.hortonworks.iotas.catalog.TagStorableMapping;
import com.hortonworks.iotas.catalog.Topology;
import com.hortonworks.iotas.catalog.TopologyEditorMetadata;
import com.hortonworks.iotas.processor.CustomProcessorInfo;
import com.hortonworks.iotas.storage.DataSourceSubType;
import com.hortonworks.iotas.storage.Storable;
import com.hortonworks.iotas.storage.StorableKey;
import com.hortonworks.iotas.storage.StorageManager;
import com.hortonworks.iotas.storage.exception.StorageException;
import com.hortonworks.iotas.topology.ConfigField;
import com.hortonworks.iotas.topology.TopologyActions;
import com.hortonworks.iotas.topology.TopologyComponent;
import com.hortonworks.iotas.topology.TopologyLayoutConstants;
import com.hortonworks.iotas.topology.TopologyLayoutValidator;
import com.hortonworks.iotas.util.CoreUtils;
import com.hortonworks.iotas.util.JarStorage;
import com.hortonworks.iotas.util.JsonSchemaValidator;
import com.hortonworks.iotas.util.exception.BadTopologyLayoutException;
import org.apache.commons.lang.StringUtils;
import org.slf4j.Logger;
import org.slf4j.LoggerFactory;

import java.io.IOException;
import java.io.InputStream;
import java.net.URL;
import java.util.ArrayList;
import java.util.Arrays;
import java.util.Collection;
import java.util.HashMap;
import java.util.Collections;
import java.util.List;
import java.util.Map;

/**
 * A service layer where we could put our business logic.
 * Right now this exists as a very thin layer between the DAO and
 * the REST controllers.
 */
public class CatalogService {

    private static final Logger LOG = LoggerFactory.getLogger(CatalogService.class);

    // TODO: the namespace and Id generation logic should be moved inside DAO
    private static final String DATA_SOURCE_NAMESPACE = new DataSource().getNameSpace();
    private static final String DEVICE_NAMESPACE = new Device().getNameSpace();
    private static final String DATASET_NAMESPACE = new DataSet().getNameSpace();
    private static final String DATA_FEED_NAMESPACE = new DataFeed().getNameSpace();
    private static final String PARSER_INFO_NAMESPACE = new ParserInfo().getNameSpace();
    private static final String CLUSTER_NAMESPACE = new Cluster().getNameSpace();
    private static final String COMPONENT_NAMESPACE = new Component().getNameSpace();
    private static final String NOTIFIER_INFO_NAMESPACE = new NotifierInfo().getNameSpace();
<<<<<<< HEAD
    private static final String TOPOLOGY_NAMESPACE = new Topology().getNameSpace();
=======
    private static final String TOPOLOGY_NAMESPACE = new Topology()
            .getNameSpace();
    private static final String TAG_NAMESPACE = new Tag().getNameSpace();
    private static final String TAG_STORABLE_MAPPING_NAMESPACE = new TagStorableMapping().getNameSpace();

>>>>>>> a05b1f67

    private StorageManager dao;
    private TopologyActions topologyActions;
    private JarStorage jarStorage;
    private TagService tagService;

    public static class QueryParam {

        public final String name;
        public final String value;
        public QueryParam(String name, String value) {
            this.name = name;
            this.value = value;
        }

        public String getName() {
            return name;
        }

        public String getValue() {
            return value;
        }

        @Override
        public String toString() {
            return "{" +
                    "name='" + name + '\'' +
                    ", value='" + value + '\'' +
                    '}';
        }

        @Override
        public boolean equals(Object o) {
            if (this == o) return true;
            if (o == null || getClass() != o.getClass()) return false;

            QueryParam that = (QueryParam) o;

            if (name != null ? !name.equals(that.name) : that.name != null) return false;
            return !(value != null ? !value.equals(that.value) : that.value != null);

        }

        @Override
        public int hashCode() {
            int result = name != null ? name.hashCode() : 0;
            result = 31 * result + (value != null ? value.hashCode() : 0);
            return result;
        }
    }

    public CatalogService(StorageManager dao, TopologyActions topologyActions, JarStorage jarStorage) {
        this.dao = dao;
        this.topologyActions = topologyActions;
        this.jarStorage = jarStorage;
        this.tagService = new CatalogTagService(dao);
    }

    private String getNamespaceForDataSourceType(DataSource.Type dataSourceType) {
        if (dataSourceType == DataSource.Type.DEVICE) {
            return DEVICE_NAMESPACE;
        } else if (dataSourceType == DataSource.Type.DATASET) {
            return DATASET_NAMESPACE;
        }
        return DataSource.Type.UNKNOWN.toString();
    }

    private DataSourceSubType getSubtypeFromDataSource(DataSource ds) throws IllegalAccessException, InstantiationException {
        String ns = getNamespaceForDataSourceType(ds.getType());
        Class<? extends DataSourceSubType> classForDataSourceType = getClassForDataSourceType(ds.getType());
        DataSourceSubType dataSourcesubType = classForDataSourceType.newInstance();
        dataSourcesubType.setDataSourceId(ds.getId());
        return dao.get(new StorableKey(ns, dataSourcesubType.getPrimaryKey()));
    }

    private Class<? extends DataSourceSubType> getClassForDataSourceType(DataSource.Type dataSourceType) {
        if (dataSourceType == DataSource.Type.DEVICE) {
            return Device.class;
        } else if (dataSourceType == DataSource.Type.DATASET) {
            return DataSet.class;
        }
        throw new IllegalArgumentException("Unknown data source type " + dataSourceType);
    }

    // TODO: implement pagination
    public Collection<DataSource> listDataSources() throws IOException, IllegalAccessException, InstantiationException {
        Collection<DataSource> dataSources = this.dao.<DataSource>list(DATA_SOURCE_NAMESPACE);
        if (dataSources != null) {
            for (DataSource ds : dataSources) {
                DataSourceSubType dataSourcesubType = getSubtypeFromDataSource(ds);
                ds.setTypeConfig(CoreUtils.storableToJson(dataSourcesubType));
                ds.setTags(tagService.getTags(ds));
            }
        }
        return dataSources;
    }

    public Collection<DataSource> listDataSourcesForType(DataSource.Type type, List<QueryParam> params) throws Exception {
        List<DataSource> dataSources = new ArrayList<DataSource>();
        String ns = getNamespaceForDataSourceType(type);
        Collection<DataSourceSubType> subTypes = dao.<DataSourceSubType>find(ns, params);
        for (DataSourceSubType st : subTypes) {
            dataSources.add(getDataSource(st.getDataSourceId()));
        }
        return dataSources;
    }

    public DataSource getDataSource(Long id) throws IOException, InstantiationException, IllegalAccessException {
        DataSource ds = new DataSource();
        ds.setId(id);
        DataSource result = dao.<DataSource>get(new StorableKey(DATA_SOURCE_NAMESPACE, ds.getPrimaryKey()));
        if (result != null) {
            DataSourceSubType subType = getSubtypeFromDataSource(result);
            result.setTypeConfig(CoreUtils.storableToJson(subType));
            result.setTags(tagService.getTags(result));
        }
        return result;
    }

    public DataSource addDataSource(DataSource dataSource) throws IOException {
        if (dataSource.getId() == null) {
            dataSource.setId(this.dao.nextId(DATA_SOURCE_NAMESPACE));
        }
        if (dataSource.getTimestamp() == null) {
            dataSource.setTimestamp(System.currentTimeMillis());
        }
        DataSourceSubType subType = CoreUtils.jsonToStorable(dataSource.getTypeConfig(),
                getClassForDataSourceType(dataSource.getType()));
        subType.setDataSourceId(dataSource.getId());
        this.dao.add(dataSource);
        this.dao.add(subType);
        tagService.addTagsForStorable(dataSource, dataSource.getTags());
        return dataSource;
    }

    public DataSource removeDataSource(Long dataSourceId) throws IOException, IllegalAccessException, InstantiationException {
        DataSource dataSource = getDataSource(dataSourceId);
        if (dataSource != null) {
            /*
            * Delete the child entity first
            */
            String ns = getNamespaceForDataSourceType(dataSource.getType());
            this.dao.remove(new StorableKey(ns, dataSource.getPrimaryKey()));
            dao.<DataSource>remove(new StorableKey(DATA_SOURCE_NAMESPACE, dataSource.getPrimaryKey()));
            tagService.removeTagsFromStorable(dataSource, dataSource.getTags());
        }
        return dataSource;
    }

    public DataSource addOrUpdateDataSource(Long id, DataSource dataSource) throws IOException {
        dataSource.setId(id);
        dataSource.setTimestamp(System.currentTimeMillis());
        DataSourceSubType subType = CoreUtils.jsonToStorable(dataSource.getTypeConfig(),
                getClassForDataSourceType(dataSource.getType()));
        subType.setDataSourceId(dataSource.getId());
        this.dao.addOrUpdate(dataSource);
        this.dao.addOrUpdate(subType);
        tagService.addOrUpdateTagsForStorable(dataSource, dataSource.getTags());
        return dataSource;
    }

    public Collection<DataFeed> listDataFeeds() {
        return this.dao.<DataFeed>list(DATA_FEED_NAMESPACE);
    }

    public Collection<DataFeed> listDataFeeds(List<QueryParam> params) throws Exception {
        return dao.<DataFeed>find(DATA_FEED_NAMESPACE, params);
    }

    public DataFeed getDataFeed(Long dataFeedId) {
        DataFeed df = new DataFeed();
        df.setId(dataFeedId);
        return this.dao.<DataFeed>get(new StorableKey(DATA_FEED_NAMESPACE, df.getPrimaryKey()));
    }

    public DataFeed addDataFeed(DataFeed feed) {
        if (feed.getId() == null) {
            feed.setId(this.dao.nextId(DATA_FEED_NAMESPACE));
        }
        validateDatafeed(feed);
        this.dao.add(feed);
        return feed;
    }

    /**
     * Basic validation
     * 1. Datasource referenced in this datafeed should exist
     * 2. End-points should be unique for Datasets
     */
    private void validateDatafeed(DataFeed feed) {
        DataSource dataSource = null;
        LOG.debug("Validating data feed [{}]", feed);
        try {
            dataSource = getDataSource(feed.getDataSourceId());
        } catch (Exception ex) {
            throw new StorageException("Got exception while validating datafeed [" + feed + "]", ex);
        }
        if (dataSource == null) {
            throw new StorageException("Cannot add Datafeed [" + feed + "] for non existent datasource");
        } else if (dataSource.getType() == DataSource.Type.DATASET) {
            QueryParam qp = new QueryParam("type", feed.getType());
            Collection<DataFeed> existing = null;
            try {
                existing = listDataFeeds(Collections.singletonList(qp));
            } catch (Exception ex) {
                throw new StorageException("Got excepting while listing data feeds with query param " + qp, ex);
            }
            if (!existing.isEmpty()) {
                throw new StorageException("Datafeed type must be unique for a Dataset");
            }
        }
    }

    public DataFeed removeDataFeed(Long dataFeedId) {
        DataFeed feed = new DataFeed();
        feed.setId(dataFeedId);
        return dao.<DataFeed>remove(new StorableKey(DATA_FEED_NAMESPACE, feed.getPrimaryKey()));
    }

    public DataFeed addOrUpdateDataFeed(Long id, DataFeed feed) {
        feed.setId(id);
        this.dao.addOrUpdate(feed);
        return feed;
    }


    public Collection<ParserInfo> listParsers() {
        return dao.<ParserInfo>list(PARSER_INFO_NAMESPACE);
    }

    public Collection<ParserInfo> listParsers(List<QueryParam> queryParams) {
        return dao.<ParserInfo>find(PARSER_INFO_NAMESPACE, queryParams);
    }

    public ParserInfo getParserInfo(Long parserId) {
        ParserInfo parserInfo = new ParserInfo();
        parserInfo.setId(parserId);
        return dao.<ParserInfo>get(new StorableKey(PARSER_INFO_NAMESPACE, parserInfo.getPrimaryKey()));
    }

    public ParserInfo removeParser(Long parserId) {
        ParserInfo parserInfo = new ParserInfo();
        parserInfo.setId(parserId);
        return this.dao.<ParserInfo>remove(new StorableKey(PARSER_INFO_NAMESPACE, parserInfo.getPrimaryKey()));
    }

    public ParserInfo addParserInfo(ParserInfo parserInfo) {
        if (parserInfo.getId() == null) {
            parserInfo.setId(this.dao.nextId(PARSER_INFO_NAMESPACE));
        }
        if (parserInfo.getTimestamp() == null) {
            parserInfo.setTimestamp(System.currentTimeMillis());
        }
        this.dao.add(parserInfo);
        return parserInfo;
    }

    public Cluster addCluster(Cluster cluster) {
        if (cluster.getId() == null) {
            cluster.setId(this.dao.nextId(CLUSTER_NAMESPACE));
        }
        if (cluster.getTimestamp() == null) {
            cluster.setTimestamp(System.currentTimeMillis());
        }
        this.dao.add(cluster);
        return cluster;
    }

    public Collection<Cluster> listClusters() {
        return this.dao.<Cluster>list(CLUSTER_NAMESPACE);
    }


    public Collection<Cluster> listClusters(List<QueryParam> params) throws Exception {
        return dao.<Cluster>find(CLUSTER_NAMESPACE, params);
    }


    public Cluster getCluster(Long clusterId) {
        Cluster cluster = new Cluster();
        cluster.setId(clusterId);
        return this.dao.<Cluster>get(new StorableKey(CLUSTER_NAMESPACE, cluster.getPrimaryKey()));
    }

    public Cluster removeCluster(Long clusterId) {
        Cluster cluster = new Cluster();
        cluster.setId(clusterId);
        return dao.<Cluster>remove(new StorableKey(CLUSTER_NAMESPACE, cluster.getPrimaryKey()));
    }

    public Cluster addOrUpdateCluster(Long clusterId, Cluster cluster) {
        cluster.setId(clusterId);
        cluster.setTimestamp(System.currentTimeMillis());
        this.dao.addOrUpdate(cluster);
        return cluster;
    }

    public Component addComponent(Long clusterId, Component component) {
        if (component.getId() == null) {
            component.setId(this.dao.nextId(COMPONENT_NAMESPACE));
        }
        if (component.getTimestamp() == null) {
            component.setTimestamp(System.currentTimeMillis());
        }
        component.setClusterId(clusterId);
        this.dao.add(component);
        return component;
    }

    public Collection<Component> listComponents() {
        return this.dao.<Component>list(COMPONENT_NAMESPACE);

    }

    public Collection<Component> listComponents(List<QueryParam> queryParams) throws Exception {
        return dao.<Component>find(COMPONENT_NAMESPACE, queryParams);
    }

    public Component getComponent(Long componentId) {
        Component component = new Component();
        component.setId(componentId);
        return this.dao.<Component>get(new StorableKey(COMPONENT_NAMESPACE, component.getPrimaryKey()));
    }

    public Component removeComponent(Long componentId) {
        Component component = new Component();
        component.setId(componentId);
        return dao.<Component>remove(new StorableKey(COMPONENT_NAMESPACE, component.getPrimaryKey()));
    }


    public Component addOrUpdateComponent(Long clusterId, Component component) {
        return addOrUpdateComponent(clusterId, component.getId(), component);
    }

    public Component addOrUpdateComponent(Long clusterId, Long componentId, Component component) {
        component.setClusterId(clusterId);
        component.setId(componentId);
        component.setTimestamp(System.currentTimeMillis());
        this.dao.addOrUpdate(component);
        return component;
    }

    public NotifierInfo addNotifierInfo(NotifierInfo notifierInfo) {
        if (notifierInfo.getId() == null) {
            notifierInfo.setId(this.dao.nextId(NOTIFIER_INFO_NAMESPACE));
        }
        if (notifierInfo.getTimestamp() == null) {
            notifierInfo.setTimestamp(System.currentTimeMillis());
        }
        if (StringUtils.isEmpty(notifierInfo.getName())) {
            throw new StorageException("Notifier name empty");
        }
        this.dao.add(notifierInfo);
        return notifierInfo;
    }

    public NotifierInfo getNotifierInfo(Long id) {
        NotifierInfo notifierInfo = new NotifierInfo();
        notifierInfo.setId(id);
        return this.dao.<NotifierInfo>get(new StorableKey(NOTIFIER_INFO_NAMESPACE, notifierInfo.getPrimaryKey()));
    }

    public Collection<NotifierInfo> listNotifierInfos() {
        return this.dao.<NotifierInfo>list(NOTIFIER_INFO_NAMESPACE);
    }

    public Collection<NotifierInfo> listNotifierInfos(List<QueryParam> params) throws Exception {
        return dao.<NotifierInfo>find(NOTIFIER_INFO_NAMESPACE, params);
    }


    public NotifierInfo removeNotifierInfo(Long notifierId) {
        NotifierInfo notifierInfo = new NotifierInfo();
        notifierInfo.setId(notifierId);
        return dao.<NotifierInfo>remove(new StorableKey(NOTIFIER_INFO_NAMESPACE, notifierInfo.getPrimaryKey()));
    }


    public NotifierInfo addOrUpdateNotifierInfo(Long id, NotifierInfo notifierInfo) {
        notifierInfo.setId(id);
        notifierInfo.setTimestamp(System.currentTimeMillis());
        this.dao.addOrUpdate(notifierInfo);
        return notifierInfo;
    }


    public Collection<Topology> listTopologies () {
        Collection<Topology> topologies = this.dao.list(TOPOLOGY_NAMESPACE);
        return topologies;
    }

    public Topology getTopology (Long topologyId) {
        Topology topology = new Topology();
        topology.setId(topologyId);
        Topology result = this.dao.get(topology.getStorableKey());
        return result;
    }

    public Topology addTopology (Topology topology) {
        if (topology.getId() == null) {
            topology.setId(this.dao.nextId(TOPOLOGY_NAMESPACE));
        }
        if (topology.getTimestamp() == null) {
            topology.setTimestamp(System.currentTimeMillis());
        }
        this.dao.add(topology);
        return topology;
    }

    public Topology removeTopology (Long topologyIdId) {
        Topology topology = new Topology();
        topology.setId(topologyIdId);
        return dao.remove(new StorableKey(TOPOLOGY_NAMESPACE, topology
                .getPrimaryKey()));
    }

    public Topology addOrUpdateTopology (Long topologyId, Topology
            topology) {
        topology.setId(topologyId);
        topology.setTimestamp(System.currentTimeMillis());
        this.dao.addOrUpdate(topology);
        return topology;
    }

    public Topology validateTopology (URL schema, Long topologyId)
            throws Exception {
        Topology ds = new Topology();
        ds.setId(topologyId);
        Topology result = this.dao.get(ds.getStorableKey());
        boolean isValidAsPerSchema;
        if (result != null) {
            String json = result.getConfig();
            // first step is to validate against json schema provided
            isValidAsPerSchema = JsonSchemaValidator
                    .isValidJsonAsPerSchema(schema, json);

            if (!isValidAsPerSchema) {
                throw new BadTopologyLayoutException("Topology with id "
                        + topologyId + " failed to validate against json "
                        + "schema");
            }
            // if first step succeeds, proceed to other validations that
            // cannot be covered using json schema
            TopologyLayoutValidator validator = new TopologyLayoutValidator(json);
            validator.validate();

            // finally pass it on for streaming engine based config validations
            this.topologyActions.validate(result);
        }
        return result;
    }

    public void deployTopology (Topology topology) throws Exception {
        this.addUpdateNotifierInfoFromTopology(topology);
        this.topologyActions.deploy(topology);
        return;
    }

    public void killTopology (Topology topology) throws Exception {
        this.topologyActions.kill(topology);
        return;
    }

    public void suspendTopology (Topology topology) throws Exception {
        this.topologyActions.suspend(topology);
        return;
    }

    public void resumeTopology (Topology topology) throws Exception {
        this.topologyActions.resume(topology);
        return;
    }

    public TopologyActions.Status topologyStatus (Topology topology) throws Exception {
        return this.topologyActions.status(topology);
    }

    public Collection<TopologyComponent.TopologyComponentType> listTopologyComponentTypes () {
        return Arrays.asList(TopologyComponent.TopologyComponentType.values());
    }

    public Collection<TopologyComponent> listTopologyComponentsForTypeWithFilter (TopologyComponent.TopologyComponentType componentType, List<QueryParam> params) {
        List<TopologyComponent> topologyComponents = new
                ArrayList<TopologyComponent>();
        String ns = TopologyComponent.NAME_SPACE;
        Collection<TopologyComponent> filtered = dao.<TopologyComponent>find(ns, params);
        for (TopologyComponent tc: filtered) {
            if (tc.getType().equals(componentType)) {
                topologyComponents.add(tc);
            }
        }
        return topologyComponents;
    }

    public TopologyComponent getTopologyComponent (Long topologyComponentId) {
        TopologyComponent topologyComponent = new TopologyComponent();
        topologyComponent.setId(topologyComponentId);
        TopologyComponent result = this.dao.get(topologyComponent.getStorableKey());
        return result;
    }

    public TopologyComponent addTopologyComponent (TopologyComponent
                                                   topologyComponent) {
        if (topologyComponent.getId() == null) {
            topologyComponent.setId(this.dao.nextId(TopologyComponent.NAME_SPACE));
        }
        if (topologyComponent.getTimestamp() == null) {
            topologyComponent.setTimestamp(System.currentTimeMillis());
        }
        this.dao.add(topologyComponent);
        return topologyComponent;
    }

    public TopologyComponent addOrUpdateTopologyComponent (Long id, TopologyComponent topologyComponent) {
        topologyComponent.setId(id);
        topologyComponent.setTimestamp(System.currentTimeMillis());
        this.dao.addOrUpdate(topologyComponent);
        return topologyComponent;
    }

    public TopologyComponent removeTopologyComponent (Long id) {
        TopologyComponent topologyComponent = new TopologyComponent();
        topologyComponent.setId(id);
        return dao.remove(new StorableKey(TopologyComponent.NAME_SPACE,
                topologyComponent.getPrimaryKey()));
    }

    public InputStream getCustomProcessorFile (String fileName) throws IOException {
        final InputStream inputStream = this.jarStorage.downloadJar(fileName);
        return inputStream;
    }

    public Collection<CustomProcessorInfo> listCustomProcessorsWithFilter (List<QueryParam> params) throws IOException {
        Collection<TopologyComponent> customProcessors = this.listCustomProcessorsComponentsWithFilter(params);
        Collection<CustomProcessorInfo> result = new ArrayList<>();
        for (TopologyComponent cp: customProcessors) {
            CustomProcessorInfo customProcessorInfo = new CustomProcessorInfo();
            customProcessorInfo.fromTopologyComponent(cp);
            result.add(customProcessorInfo);
        }
        return result;
    }

    private Collection<TopologyComponent> listCustomProcessorsComponentsWithFilter (List<QueryParam> params) throws IOException {
        List<QueryParam> queryParamsForTopologyComponent = new ArrayList<>();
        queryParamsForTopologyComponent.add(new QueryParam(TopologyComponent.SUB_TYPE, TopologyLayoutConstants.JSON_KEY_CUSTOM_PROCESSOR_SUB_TYPE));
        for (QueryParam qp : params) {
            if (qp.getName().equals(TopologyComponent.STREAMING_ENGINE)) {
                queryParamsForTopologyComponent.add(qp);
            }
        }
        Collection<TopologyComponent> customProcessors = this.listTopologyComponentsForTypeWithFilter(TopologyComponent.TopologyComponentType.PROCESSOR,
                queryParamsForTopologyComponent);
        Collection<TopologyComponent> result = new ArrayList<>();
        ObjectMapper mapper = new ObjectMapper();
        for (TopologyComponent cp: customProcessors) {
            List<ConfigField> configFields = mapper.readValue(cp.getConfig(), new TypeReference<List<ConfigField>>() { });
            Map<String, Object> config  = new HashMap<>();
            for (ConfigField configField: configFields) {
                config.put(configField.getName(), configField.getDefaultValue());
            }
            boolean matches = true;
            for (QueryParam qp: params) {
                if (!qp.getName().equals(TopologyComponent.STREAMING_ENGINE) && !qp.getValue().equals(config.get(qp.getName()))) {
                    matches = false;
                    break;
                }
            }
            if (matches) {
                result.add(cp);
            }
        }
        return result;
    }

    public CustomProcessorInfo addCustomProcessorInfo (CustomProcessorInfo customProcessorInfo, InputStream jarFile, InputStream imageFile) throws IOException {
        this.jarStorage.uploadJar(jarFile, customProcessorInfo.getJarFileName());
        this.jarStorage.uploadJar(imageFile, customProcessorInfo.getImageFileName());
        TopologyComponent topologyComponent = customProcessorInfo.toTopologyComponent();
        topologyComponent.setId(this.dao.nextId(TopologyComponent.NAME_SPACE));
        this.dao.add(topologyComponent);
        return customProcessorInfo;
    }

    public CustomProcessorInfo updateCustomProcessorInfo (CustomProcessorInfo customProcessorInfo, InputStream jarFile, InputStream imageFile) throws
            IOException {
        List<QueryParam> queryParams = new ArrayList<>();
        queryParams.add(new QueryParam(customProcessorInfo.NAME, customProcessorInfo.getName()));
        Collection<TopologyComponent> result = this.listCustomProcessorsComponentsWithFilter(queryParams);
        if (result.isEmpty() || result.size() != 1) {
            throw new IOException("Failed to update custom processor with name:" + customProcessorInfo.getName());
        }
        this.jarStorage.uploadJar(jarFile, customProcessorInfo.getJarFileName());
        this.jarStorage.uploadJar(imageFile, customProcessorInfo.getImageFileName());
        TopologyComponent customProcessorComponent = result.iterator().next();
        TopologyComponent newCustomProcessorComponent = customProcessorInfo.toTopologyComponent();
        newCustomProcessorComponent.setId(customProcessorComponent.getId());
        this.dao.addOrUpdate(newCustomProcessorComponent);
        return customProcessorInfo;
    }

    public CustomProcessorInfo removeCustomProcessorInfo (String name) throws IOException {
        List<QueryParam> queryParams = new ArrayList<>();
        queryParams.add(new QueryParam(CustomProcessorInfo.NAME, name));
        Collection<TopologyComponent> result = this.listCustomProcessorsComponentsWithFilter(queryParams);
        if (result.isEmpty() || result.size() != 1) {
            throw new IOException("Failed to delete custom processor with name:" + name);
        }
        TopologyComponent customProcessorComponent = result.iterator().next();
        this.dao.remove(customProcessorComponent.getStorableKey());
        return new CustomProcessorInfo().fromTopologyComponent(customProcessorComponent);
    }

    public Collection<TopologyEditorMetadata> listTopologyEditorMetadata () {
        Collection<TopologyEditorMetadata> topologyEditorMetadatas = this.dao.list(TopologyEditorMetadata.NAME_SPACE);
        return topologyEditorMetadatas;
    }

    public TopologyEditorMetadata getTopologyEditorMetadata (Long topologyId) {
        TopologyEditorMetadata topologyEditorMetadata = new TopologyEditorMetadata();
        topologyEditorMetadata.setTopologyId(topologyId);
        TopologyEditorMetadata result = this.dao.get(topologyEditorMetadata.getStorableKey());
        return result;
    }

    public TopologyEditorMetadata addTopologyEditorMetadata (TopologyEditorMetadata topologyEditorMetadata) {
        if (topologyEditorMetadata.getTimestamp() == null) {
            topologyEditorMetadata.setTimestamp(System.currentTimeMillis());
        }
        this.dao.add(topologyEditorMetadata);
        return topologyEditorMetadata;
    }

    public TopologyEditorMetadata addOrUpdateTopologyEditorMetadata (Long topologyId, TopologyEditorMetadata topologyEditorMetadata) {
        topologyEditorMetadata.setTopologyId(topologyId);
        topologyEditorMetadata.setTimestamp(System.currentTimeMillis());
        this.dao.addOrUpdate(topologyEditorMetadata);
        return topologyEditorMetadata;
    }

    public TopologyEditorMetadata removeTopologyEditorMetadata (Long topologyId) {
        TopologyEditorMetadata topologyEditorMetadata = new TopologyEditorMetadata();
        topologyEditorMetadata.setTopologyId(topologyId);
        return dao.remove(topologyEditorMetadata.getStorableKey());
    }

    // This method is present because currently NotificationBolt expects a notifier name and queries NotifierInfo rest endpoint to retrieve the information
    // for that notifier. However, there is no UI present for NotifierInfo rest endpoint. As a result, in order for NotificationBolt to work as is, we need to
    // add or update any notification sink components present in the topology json before we deploy the topology
    private void addUpdateNotifierInfoFromTopology (Topology topology) throws Exception {
        String config = topology.getConfig();
        ObjectMapper objectMapper = new ObjectMapper();
        Map jsonMap = objectMapper.readValue(config, Map.class);
        List<Map> notificationSinks = new ArrayList();
        if (jsonMap != null) {
            List<Map> dataSinks = (List) jsonMap.get(TopologyLayoutConstants.JSON_KEY_DATA_SINKS);
            for (Map dataSink: dataSinks) {
                if (("NOTIFICATION").equals(dataSink.get(TopologyLayoutConstants.JSON_KEY_TYPE))) {
                    notificationSinks.add(dataSink);
                }
            }
            for (Map notificationSink: notificationSinks) {
                NotifierInfo notifierInfo = populateNotifierInfo(notificationSink);
                NotifierInfo existingNotifierInfo = this.getNotifierInfoByName(notifierInfo.getName());
                if (existingNotifierInfo != null) {
                    this.addOrUpdateNotifierInfo(existingNotifierInfo.getId(), notifierInfo);
                } else {
                    this.addNotifierInfo(notifierInfo);
                }
            }
        }
    }

    private NotifierInfo populateNotifierInfo (Map notificationSinkConfig) {
        NotifierInfo notifierInfo = new NotifierInfo();
        Map notifierInfoConfig = (Map) notificationSinkConfig.get(TopologyLayoutConstants.JSON_KEY_CONFIG);
        notifierInfo.setName((String) notifierInfoConfig.get(TopologyLayoutConstants.JSON_KEY_NOTIFIER_NAME));
        notifierInfo.setClassName((String) notifierInfoConfig.get(TopologyLayoutConstants.JSON_KEY_NOTIFIER_CLASSNAME));
        notifierInfo.setJarFileName((String) notifierInfoConfig.get(TopologyLayoutConstants.JSON_KEY_NOTIFIER_JAR_FILENAME));
        Map properties = (Map) notifierInfoConfig.get(TopologyLayoutConstants.JSON_KEY_NOTIFIER_PROPERTIES);
        notifierInfo.setProperties(convertMapValuesToString(properties));
        Map fieldValues = (Map) notifierInfoConfig.get(TopologyLayoutConstants.JSON_KEY_NOTIFIER_FIELD_VALUES);
        notifierInfo.setFieldValues(convertMapValuesToString(fieldValues));
        return notifierInfo;
    }

    private Map<String, String> convertMapValuesToString (Map<String, Object> map) {
        Map<String, String> result = new HashMap<String, String>();
        for (Map.Entry<String, Object> e : map.entrySet()) {
            Object val = e.getValue();
            if (val != null) {
                result.put(e.getKey(), val.toString());
            }
        }
        return result;
    }

    private NotifierInfo getNotifierInfoByName (String notifierName) throws Exception {
        NotifierInfo notifierInfo = null;
        QueryParam queryParam = new QueryParam(NotifierInfo.NOTIFIER_NAME, notifierName);
        List<QueryParam> queryParams = new ArrayList<QueryParam>();
        queryParams.add(queryParam);
        Collection<NotifierInfo> existingNotifiers = this.listNotifierInfos(queryParams);
        if ((existingNotifiers != null) && !existingNotifiers.isEmpty()) {
            notifierInfo = existingNotifiers.iterator().next();
        }
        return notifierInfo;
    }

    public Tag addTag(Tag tag) {
        return tagService.addTag(tag);
    }

    public Tag getTag(Long tagId) {
        return tagService.getTag(tagId);
    }

    public Tag removeTag(Long tagId) {
        return tagService.removeTag(tagId);
    }

    public Tag addOrUpdateTag(Long tagId, Tag tag) {
        return tagService.addOrUpdateTag(tagId, tag);
    }
    
    public Collection<Tag> listTags() {
        return tagService.listTags();
    }

    public Collection<Tag> listTags(List<QueryParam> queryParams) {
        return tagService.listTags(queryParams);
    }

    public List<Storable> getEntities(Long tagId) {
        return tagService.getEntities(tagId, true);
    }

}<|MERGE_RESOLUTION|>--- conflicted
+++ resolved
@@ -62,15 +62,9 @@
     private static final String CLUSTER_NAMESPACE = new Cluster().getNameSpace();
     private static final String COMPONENT_NAMESPACE = new Component().getNameSpace();
     private static final String NOTIFIER_INFO_NAMESPACE = new NotifierInfo().getNameSpace();
-<<<<<<< HEAD
     private static final String TOPOLOGY_NAMESPACE = new Topology().getNameSpace();
-=======
-    private static final String TOPOLOGY_NAMESPACE = new Topology()
-            .getNameSpace();
     private static final String TAG_NAMESPACE = new Tag().getNameSpace();
     private static final String TAG_STORABLE_MAPPING_NAMESPACE = new TagStorableMapping().getNameSpace();
-
->>>>>>> a05b1f67
 
     private StorageManager dao;
     private TopologyActions topologyActions;
