package com.hortonworks.iotas.storage;

import com.hortonworks.iotas.catalog.DataFeed;
import com.hortonworks.iotas.catalog.DataSource;
import com.hortonworks.iotas.catalog.Device;
import com.hortonworks.iotas.catalog.ParserInfo;
import com.hortonworks.iotas.common.Schema;
import com.hortonworks.iotas.service.CatalogService;
import com.hortonworks.iotas.storage.exception.AlreadyExistsException;
import com.hortonworks.iotas.storage.exception.StorageException;
import org.junit.Assert;
import org.junit.Before;
import org.junit.Rule;
import org.junit.Test;
import org.junit.rules.TestName;
import org.junit.rules.TestWatcher;
import org.junit.runner.Description;
import org.slf4j.Logger;
import org.slf4j.LoggerFactory;

import java.sql.SQLException;
import java.util.Set;
import java.util.Map;
import java.util.List;
import java.util.ArrayList;
import java.util.HashSet;
import java.util.Collection;
import java.util.Collections;

public abstract class AbstractStoreManagerTest {
    protected static final Logger log = LoggerFactory.getLogger(AbstractStoreManagerTest.class);

    @Rule
    public TestName testName = new TestName();

    @Rule
    public TestWatcher watchman = new TestWatcher() {
        @Override
        public void starting(final Description method) {
            log.info("RUNNING TEST [{}] ", method.getMethodName());
        }
    };

    // To test a new Storable entity type, add it to this list in the implementation of the method setStorableTests
    protected List<StorableTest> storableTests;

    @Before
    public void setup() {
        setStorableTests();
    }

    // Method that sets the list of CRUD tests to be run
    protected abstract void setStorableTests();

    /**
     * @return When we add a new implementation for StorageManager interface we will also add a corresponding test implementation
     * which will extends this class and implement this method.
     * <p/>
     * Essentially we are going to run the same test defined in this class for every single implementation of StorageManager.
     */
    protected abstract StorageManager getStorageManager();

    // ================ TEST METHODS ================
    // Test methods use the widely accepted naming convention  [UnitOfWork_StateUnderTest_ExpectedBehavior]

    @Test
    public void testCrud_AllStorableEntities_NoExceptions() {
        for (StorableTest test : storableTests) {
            try {
                test.init();
                test.test();
            } finally {
                test.close();
            }
        }
    }

    // UnequalExistingStorable => Storable that has the same StorableKey but does NOT verify .equals()
    @Test(expected = AlreadyExistsException.class)
    public void testAdd_UnequalExistingStorable_AlreadyExistsException() {
        for (StorableTest test : storableTests) {
            Storable storable1 = test.getStorableList().get(0);
            Storable storable2 = test.getStorableList().get(1);
            Assert.assertEquals(storable1.getStorableKey(), storable2.getStorableKey());
            Assert.assertNotEquals(storable1, storable2);
            getStorageManager().add(storable1);
            getStorageManager().add(storable2);     // should throw exception
        }
    }

    // EqualExistingStorable => Storable that has the same StorableKey and verifies .equals()
    @Test
    public void testAdd_EqualExistingStorable_NoOperation() {
        for (StorableTest test : storableTests) {
            Storable storable1 = test.getStorableList().get(0);
            getStorageManager().add(storable1);
            getStorageManager().add(storable1);     // should throw exception
            Assert.assertEquals(storable1, getStorageManager().get(storable1.getStorableKey()));
        }
    }

    @Test
    public void testRemove_NonExistentStorable_null() {
        for (StorableTest test : storableTests) {
            Storable removed = getStorageManager().remove(test.getStorableList().get(0).getStorableKey());
            Assert.assertNull(removed);
        }
    }

    @Test(expected = StorageException.class)
    public void testList_NonexistentNameSpace_StorageException() {
        Collection<Storable> found = getStorageManager().list("NONEXISTENT_NAME_SPACE");
    }

    @Test
    public void testFind_NullQueryParams_AllEntries() {
        for (StorableTest test : storableTests) {
            test.addAllToStorage();
            Collection<Storable> allExisting = getStorageManager().list(test.getNameSpace());
            Collection<Storable> allMatchingQueryParamsFilter = getStorageManager().find(test.getNameSpace(), null);
            Assert.assertEquals(allExisting, allMatchingQueryParamsFilter);
        }
    }

    @Test
    public void testFind_NonExistentQueryParams_EmptyList() {
        for (StorableTest test : storableTests) {
            test.addAllToStorage();
            List<CatalogService.QueryParam> queryParams = new ArrayList<CatalogService.QueryParam>() {
                {
                    add(new CatalogService.QueryParam("NON_EXISTING_FIELD_1", "NON_EXISTING_VAL_1"));
                    add(new CatalogService.QueryParam("NON_EXISTING_FIELD_2", "NON_EXISTING_VAL_2"));
                }
            };

            final Collection<Storable> allMatchingQueryParamsFilter = getStorageManager().find(test.getNameSpace(), queryParams);
            Assert.assertEquals(Collections.EMPTY_LIST, allMatchingQueryParamsFilter);
        }
    }

    @Test
    public void testNextId_AutoincrementColumn_IdPlusOne() throws Exception {
        for (StorableTest test : storableTests) {
            // Device does not have auto_increment, and therefore there is no concept of nextId and should throw exception
            doTestNextId_AutoincrementColumn_IdPlusOne(test);
        }
    }

    protected void doTestNextId_AutoincrementColumn_IdPlusOne(StorableTest test) throws SQLException {
        Long actualNextId = getStorageManager().nextId(test.getNameSpace());
        Long expectedNextId = actualNextId;
        Assert.assertEquals(expectedNextId, actualNextId);
        addAndAssertNextId(test, 0, ++expectedNextId);
        addAndAssertNextId(test, 2, ++expectedNextId);
        addAndAssertNextId(test, 2, expectedNextId);
        addAndAssertNextId(test, 3, ++expectedNextId);
    }

    protected void addAndAssertNextId(StorableTest test, int idx, Long expectedId) throws SQLException {
        getStorageManager().addOrUpdate(test.getStorableList().get(idx));
        Long nextId = getStorageManager().nextId(test.getNameSpace());
        Assert.assertEquals(expectedId, nextId);
    }

    // ============= Inner classes that represent the list of Storable entities to be tested =================

    protected class StorableTest {
        protected List<Storable> storableList;

        /**
         * Performs any initialization steps that are required to test this storable instance, for example,
         * initialize the a parent table that a child table refers to (e.g. DataSource and Device)
         */
        public void init() { }

        /**
         * Each of the storable entities has its own list and the 0th and 1st index items in that list has same id so
         * test will use that to test the update operation. the 3rd item is inserted at storage layer and 4th i
         */
        public void test() {
            final Storable storable1 = storableList.get(0);
            final Storable storable2 = storableList.get(1);
            final Storable storable3 = storableList.get(2);
            final Storable storable4 = storableList.get(3);
            String namespace = storable1.getNameSpace();

            // test get nonexistent key
            Assert.assertNull(getStorageManager().get(storable1.getStorableKey()));

            //test add, get by inserting the first item in list.
            getStorageManager().add(storable1);
            Assert.assertEquals(storable1, getStorageManager().get(storable1.getStorableKey()));

            //test update by calling addOrUpdate on second item which should have the same primary key value as the first item.
            Assert.assertEquals(storable1.getPrimaryKey(), storable2.getPrimaryKey());
            getStorageManager().addOrUpdate(storable2);
            Assert.assertEquals(storable2, getStorageManager().get(storable2.getStorableKey()));

            //add 3rd item, only added so that list operation will return more then one item.
            getStorageManager().addOrUpdate(storable3);
            Assert.assertEquals(storable3, getStorageManager().get(storable3.getStorableKey()));

            //test remove by adding 4th item and removing it.
            getStorageManager().addOrUpdate(storable4);
            Assert.assertEquals(storable4, getStorageManager().get(storable4.getStorableKey()));
            Storable removed = getStorageManager().remove(storable4.getStorableKey());
            Assert.assertNull(getStorageManager().get(storable4.getStorableKey()));
            // check that the correct removed item gets returned
            Assert.assertEquals(storable4, removed);

            //Test list method. The storage layer should have the 2nd item (updated version of 1st item) and 3rd Item.
            final Set<Storable> expected = new HashSet<Storable>() {{
                add(storable2);
                add(storable3);
            }};
            final HashSet allExisting = new HashSet(getStorageManager().list(getNameSpace()));
            Assert.assertEquals(expected, allExisting);

            //Test method with query parameters(filter) matching only the item storable3
            final Collection<Storable> found = getStorageManager().find(namespace, buildQueryParamsForPrimaryKey(storable3));
            Assert.assertEquals(1, found.size());
            Assert.assertTrue(found.contains(storable3));
        }

        public void close() {
            getStorageManager().cleanup();
        }

        public List<Storable> getStorableList() {
            return storableList;
        }

        public void addAllToStorage() {
            for (Storable storable : storableList) {
                getStorageManager().addOrUpdate(storable);
            }
        }

        protected List<CatalogService.QueryParam> buildQueryParamsForPrimaryKey(Storable storable) {
            final Map<Schema.Field, Object> fieldsToVal = storable.getPrimaryKey().getFieldsToVal();
            final List<CatalogService.QueryParam> queryParams = new ArrayList<>(fieldsToVal.size());

            for (Schema.Field field : fieldsToVal.keySet()) {
                CatalogService.QueryParam qp = new CatalogService.QueryParam(field.getName(), fieldsToVal.get(field).toString());
                queryParams.add(qp);
            }

            return queryParams;
        }

        public String getNameSpace() {
            return storableList.get(0).getStorableKey().getNameSpace();
        }
    }

    public class ParsersTest extends StorableTest {
        {
            storableList = new ArrayList<Storable>() {{
                add(createParserInfo(1l, "parser-1"));
                add(createParserInfo(1l, "parser-2"));
                add(createParserInfo(2l, "parser-3"));
                add(createParserInfo(3l, "parser-4"));
            }};
        }

        protected ParserInfo createParserInfo(Long id, String name) {
            ParserInfo pi = new ParserInfo();
            pi.setId(id);
            pi.setName(name);
            pi.setClassName("com.org.apache.TestParser");
            pi.setJarStoragePath("/tmp/parser.jar");
            pi.setParserSchema(new Schema.SchemaBuilder().fields(new Schema.Field("deviceId", Schema.Type.LONG), new Schema.Field("deviceName", Schema.Type.STRING)).build());
            pi.setVersion(0l);
            pi.setTimestamp(System.currentTimeMillis());
            return pi;
        }
    }


    public class DataFeedsTest extends StorableTest {
        {
            storableList = new ArrayList<Storable>() {{
                add(createDataFeed(1l, "feed-1"));
                add(createDataFeed(1l, "feed-2"));
                add(createDataFeed(2l, "feed-3"));
                add(createDataFeed(3l, "feed-4"));
            }};
        }

        protected DataFeed createDataFeed(Long id, String name) {
            DataFeed df = new DataFeed();
            df.setId(id);
            df.setDataSourceId(1L);
<<<<<<< HEAD
            df.setName(name);
            df.setEndpoint("kafka://host:port/topic");
=======
            df.setDataFeedName(name);
            df.setType("KAFKA");
>>>>>>> 82e5382f
            df.setParserId(id);
            return df;
        }
    }

    public class DataSourceTest extends StorableTest {
        {
            storableList = new ArrayList<Storable>() {{
                add(createDataSource(1l, "datasource-1"));
                add(createDataSource(1l, "datasource-2"));
                add(createDataSource(2l, "datasource-3"));
                add(createDataSource(3l, "datasource-4"));
            }};
        }

        protected DataSource createDataSource(Long id, String name) {
            DataSource ds = new DataSource();
            ds.setId(id);
            ds.setName(name);
            ds.setDescription("desc");
            ds.setTags("t1, t2, t3");
            ds.setTimestamp(System.currentTimeMillis());
            ds.setType(DataSource.Type.DEVICE);
            ds.setTypeConfig("device_type_config");
            return ds;
        }
    }

    public class DeviceTest extends StorableTest {
        {
            storableList = new ArrayList<Storable>() {{
                add(createDevice("device-1", 0l, 1l));
                add(createDevice("device-1", 1l, 1l));
                add(createDevice("device-2", 2l, 2l));
                add(createDevice("device-3", 3l, 3l));
            }};
        }

        protected Device createDevice(String id, Long version, Long datafeedId) {
            Device d = new Device();
            d.setId(id);
            d.setVersion(version);
            d.setDataSourceId(datafeedId);
            return d;
        }
    }
}<|MERGE_RESOLUTION|>--- conflicted
+++ resolved
@@ -291,13 +291,9 @@
             DataFeed df = new DataFeed();
             df.setId(id);
             df.setDataSourceId(1L);
-<<<<<<< HEAD
             df.setName(name);
-            df.setEndpoint("kafka://host:port/topic");
-=======
-            df.setDataFeedName(name);
+            df.setName(name);
             df.setType("KAFKA");
->>>>>>> 82e5382f
             df.setParserId(id);
             return df;
         }
