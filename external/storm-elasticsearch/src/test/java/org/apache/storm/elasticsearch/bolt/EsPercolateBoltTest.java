--- conflicted
+++ resolved
@@ -21,41 +21,24 @@
 import backtype.storm.tuple.Values;
 import org.apache.storm.elasticsearch.common.EsConfig;
 import org.apache.storm.elasticsearch.common.EsTestUtil;
-<<<<<<< HEAD
 import org.apache.storm.elasticsearch.common.EsTupleMapper;
-=======
->>>>>>> 4faee0e2
 import org.elasticsearch.action.percolate.PercolateResponse;
 import org.junit.Test;
 
 import static org.mockito.Mockito.verify;
 import static org.mockito.Matchers.any;
 
-<<<<<<< HEAD
-public class EsPercolateBoltTest extends AbstractEsBoltTest {
-    private EsPercolateBolt bolt;
-=======
 public class EsPercolateBoltTest extends AbstractEsBoltIntegrationTest<EsPercolateBolt> {
 
     @Override
     protected EsPercolateBolt createBolt(EsConfig esConfig) {
-        return  new EsPercolateBolt(esConfig);
+        EsTupleMapper tupleMapper = EsTestUtil.generateDefaultTupleMapper();
+        return new EsPercolateBolt(esConfig, tupleMapper);
     }
->>>>>>> 4faee0e2
 
     @Test
     public void testEsPercolateBolt()
             throws Exception {
-<<<<<<< HEAD
-        EsConfig esConfig = new EsConfig();
-        esConfig.setClusterName("test-cluster");
-        esConfig.setNodes(new String[]{"localhost:9300"});
-        EsTupleMapper tupleMapper = EsTestUtil.generateDefaultTupleMapper();
-        bolt = new EsPercolateBolt(esConfig, tupleMapper);
-        bolt.prepare(config, null, collector);
-
-=======
->>>>>>> 4faee0e2
         String source = "{\"user\":\"user1\"}";
         String index = "index1";
         String type = ".percolator";
