--- conflicted
+++ resolved
@@ -135,8 +135,7 @@
             if (toEmit == null) {
                 return EmitState.NO_EMITTED;
             }
-<<<<<<< HEAD
-            
+
             Iterable<List<Object>> tups;
             if (_spoutConfig.tupleMetaData) {
                 tups = KafkaUtils.generateTuples(_spoutConfig, toEmit.msg, _partition, toEmit.offset);
@@ -144,17 +143,6 @@
                 tups = KafkaUtils.generateTuples(_spoutConfig, toEmit.msg);
             }
             
-            if (tups != null) {
-		if(_spoutConfig.topicAsStreamId) {
-	            for (List<Object> tup : tups) {
-			collector.emit(_spoutConfig.topic, tup, new KafkaMessageId(_partition, toEmit.offset));
-		    }
-		} else {
-		    for (List<Object> tup : tups) {
-			collector.emit(tup, new KafkaMessageId(_partition, toEmit.offset));
-		    }
-=======
-            Iterable<List<Object>> tups = KafkaUtils.generateTuples(_spoutConfig, toEmit.msg);
             if ((tups != null) && tups.iterator().hasNext()) {
                 if(_spoutConfig.topicAsStreamId) {
                     for (List<Object> tup : tups) {
@@ -164,7 +152,6 @@
                     for (List<Object> tup : tups) {
                         collector.emit(tup, new KafkaMessageId(_partition, toEmit.offset));
                     }
->>>>>>> 93043e66
                 }
                 break;
             } else {
