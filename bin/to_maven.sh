--- conflicted
+++ resolved
@@ -4,7 +4,6 @@
 }
 trap quit 1 2 3 15  #Ctrl+C exits.
 
-<<<<<<< HEAD
 RELEASE=`head -1 project.clj | awk '{print $3}' | sed -e 's/\"//' | sed -e 's/\"//'`
 LEIN=`which lein2 || which lein`
 
@@ -25,9 +24,4 @@
 scp target/storm*jar pom.xml clojars@clojars.org:
 rm -Rf target *.xml
 
-git checkout conf/logback.xml
-=======
-RELEASE=`cat project.clj | sed '6q;d' | awk '{print $3}' | sed -e 's/\"//' | sed -e 's/\"//'`
->>>>>>> e8d88648
-
-
+git checkout conf/logback.xml