--- conflicted
+++ resolved
@@ -132,11 +132,7 @@
         public void flush(ChannelContext channelContext) { }
 
         @Override
-<<<<<<< HEAD
-        public void setSource(ChannelContext channelContext, Object o) {}
-=======
         public void setSource(ChannelContext channelContext, Object o) { }
->>>>>>> 11ea088c
     }
 
     private class RulesDataSourcesProvider implements DataSourcesProvider {
