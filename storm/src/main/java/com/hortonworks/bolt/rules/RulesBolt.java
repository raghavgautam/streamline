--- conflicted
+++ resolved
@@ -40,29 +40,20 @@
 public class RulesBolt extends BaseRichBolt {
     private static final Logger LOG = LoggerFactory.getLogger(RulesBolt.class);
 
-<<<<<<< HEAD
-    private final RuleProcessorRuntime ruleProcessorRuntime;
-=======
+    private RuleProcessorRuntime ruleProcessorRuntime;
+
     private final RulesBoltDependenciesFactory boltDependenciesFactory;
->>>>>>> 615fd8e5
+
     private OutputCollector collector;
 
-    // transient fields
-    private transient RuleProcessorRuntimeStorm ruleProcessorRuntime;
-
-<<<<<<< HEAD
-    public RulesBolt(RuleProcessorRuntime ruleProcessorRuntime) {
-        this.ruleProcessorRuntime = ruleProcessorRuntime;
-=======
     public RulesBolt(RulesBoltDependenciesFactory boltDependenciesFactory) {
         this.boltDependenciesFactory = boltDependenciesFactory;
->>>>>>> 615fd8e5
     }
 
     @Override
     public void prepare(Map stormConf, TopologyContext context, OutputCollector collector) {
         this.collector = collector;
-        ruleProcessorRuntime = boltDependenciesFactory.createRuleProcessorRuntimeStorm();
+        ruleProcessorRuntime = boltDependenciesFactory.createRuleProcessorRuntime();
     }
 
     @Override
@@ -83,13 +74,8 @@
                     }
                 }
             } else {
-<<<<<<< HEAD
-                log.debug("Invalid tuple received. Tuple disregarded and rules not evaluated.\n\tTuple [{}]." +
-                                  "\n\tIotasEvent [{}].", input, iotasEvent);
-=======
                 LOG.debug("Invalid tuple received. Tuple disregarded and rules not evaluated.\n\tTuple [{}]." +
                         "\n\tIotasEvent [{}].", input, iotasEvent);
->>>>>>> 615fd8e5
             }
             collector.ack(input);
         } catch (Exception e) {
@@ -101,14 +87,8 @@
 
     @Override
     public void declareOutputFields(OutputFieldsDeclarer declarer) {
-<<<<<<< HEAD
         for (String stream : ruleProcessorRuntime.getStreams()) {
             declarer.declareStream(stream, new Fields(IotasEvent.IOTAS_EVENT));
-=======
-        final List<RuleRuntimeStormDeclaredOutput> declaredOutputs = boltDependenciesFactory.createDeclaredOutputs();
-        for (RuleRuntimeStormDeclaredOutput declaredOutput : declaredOutputs) {
-            declarer.declareStream(declaredOutput.getStreamId(), declaredOutput.getField());
->>>>>>> 615fd8e5
         }
     }
 }