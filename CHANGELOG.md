--- conflicted
+++ resolved
@@ -1,13 +1,10 @@
 ## 0.1.3
-<<<<<<< HEAD
  * IOT-252: Add integration test for StreamInfo storage with JDBC provider
-=======
  * IOT-262: Fix tagging api throwing java.lang.StackOverflowError: null
  * IOT-259: Do not throw an exception if schema is null
  * IOT-256: Hierarchical tagging UI integration
  * IOT-255: UI integration to improve parser upload experience
  * IOT-265: Topologies with notification sinks throw error while deploying to storm 
->>>>>>> f48e0aea
  * IOT-248: Integration tests for Notification Service
  * IOT-189: Support adding custom artifacts in storm.jar
  * IOT-251: Multiple parser bolts can over write the same loaded parser jars leading to classloading issues.
