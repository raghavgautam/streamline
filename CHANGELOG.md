## 0.1.3
<<<<<<< HEAD
 * IOT-252: Add integration test for StreamInfo storage with JDBC provider
=======
 * IOT-248: Integration tests for Notification Service
 * IOT-189: Support adding custom artifacts in storm.jar
>>>>>>> 58a3cbac
 * IOT-251: Multiple parser bolts can over write the same loaded parser jars leading to classloading issues.
 * IOT-250: REST api for output streams
 * IOT-158: UI should provide functionality to select a shuffle
 
## 0.1.2
 * IOT-226: Create file resource(including jars) utility to be used in any component of a topology
 * IOT-238: Fixed Tag and TagStorableMapping to be created as Storables in JDBC/Phoenix storgae providers
 * IOT-196: Phoenix storage provider support in webservices modules.
 * IOT-231: Change device id and version to make and model.
 * IOT-215: Introduce new REST API to show metrics for topology.
 * IOT-170: Add file watcher and custom processor file watcher handler with unit tests.
 * IOT-224: Create tags on the fly for datasources for backward compatibility.
 * IOT-201: Integrate storm-sql UDF in Iotas.
 * IOT-99 : Implement hierarchical tags for IoTaS
 * IOT-116: Parser Exception handling requirements.
 * IOT-192: Added support for templatized message.
 * IOT-172: Fix parser file name conflict.
 * IOT-206: Generate normalization processor related components required for flux yaml and UI.
 * IOT-86: Added api to query topology status.
 * IOT-191: UI - topology actions should be integrated and provide view mode and edit mode on topology editor
 * IOT-210: UI - Drop down for configs should be just move to Control Panel
 * IOT-211: UI - Add breadcrumbs navigation bar for all the pages.
 * IOT-199: UI - Improve the componen icon status to show its not configured
 * IOT-217: Refactor to keep source, sink and processor interfaces independent
 * IOT-173: Parser upload should throw a error back to user if the specified class is not available in the jar.
 * IOT-174: Improve Parser upload experience.
 * IOT-203: Make configKey to not be a user input for hbase bolt.
 * IOT-176: topology editor deploy fails if stormHomeDir lacks leading /
 * IOT-147: Support array and nested field lookup with Storm Sql.
 * IOT-177: Email notification bolt is throwing IllegalStateException.
 * IOT-175: Fix generics in Parser.
 * IOT-64:  Added normalization processor for bulk/field level normalization with groovy scripts.
 * IOT-171: Normalization processor/bolt contract

## 0.1.1
 * IOT-135: Implement Custom Processors.
 * IOT-131: Added common Config object.
 * IOT-128: Refactored design time entities.
 * IOT-148: Topology Editor should be able delete the nodes.
 * IOT-98: Add pair of parser name and version unique constraint in parser info.
 * IOT-149: Topology Editor should allow multiples rules through UI.
 * IOT-154: Fix package names to comply with the pattern com.hortonworks.iotas.
 * IOT-32:  Make Logging frameworks coherent across libraries and IOT codebase.
 * IOT-63:  scriptEngine.eval(scriptText) is run every tuple which is heavy and it should be avoided.
 * IOT-78:  Add dataset(weather, twittter firehouse.. etc) to IoT.
 * IOT-112: DummyRuleBolt should be renamed and moved to test package.
 * IOT-113: Typos in error message thrown while deploying topology.
 * IOT-133: create iotas-dist, cleanup artifactid, start/stop script.
 * IOT-137: Support shuffle mechanisms based on stream processing framework.
 * IOT-152: Fix rpm build issues.
 * IOT-159: Topology Editor changes.
 * IOT-162: UI - connecting Parser to sink should be possible.
 * IOT-163: UI - Any modal thats open should be closed by esc key.
 * IOT-178: UI - Support Nested Json.
 * IOT-179: UI - Enable custom processors registration and using them in topology editor.
 * IOT-195: Custom Processor in topology editor.<|MERGE_RESOLUTION|>--- conflicted
+++ resolved
@@ -1,10 +1,7 @@
 ## 0.1.3
-<<<<<<< HEAD
  * IOT-252: Add integration test for StreamInfo storage with JDBC provider
-=======
  * IOT-248: Integration tests for Notification Service
  * IOT-189: Support adding custom artifacts in storm.jar
->>>>>>> 58a3cbac
  * IOT-251: Multiple parser bolts can over write the same loaded parser jars leading to classloading issues.
  * IOT-250: REST api for output streams
  * IOT-158: UI should provide functionality to select a shuffle
