--- conflicted
+++ resolved
@@ -63,7 +63,6 @@
                 <directory>src/main/resources</directory>
             </resource>
         </resources>
-<<<<<<< HEAD
         <plugins>
             <plugin>
                 <groupId>org.apache.maven.plugins</groupId>
@@ -88,67 +87,5 @@
                 <artifactId>maven-surefire-report-plugin</artifactId>
             </plugin>
         </plugins>
-=======
-            <plugins>
-                <plugin>
-                    <groupId>org.apache.maven.plugins</groupId>
-                    <artifactId>maven-shade-plugin</artifactId>
-                    <configuration>
-                      <createDependencyReducedPom>true</createDependencyReducedPom>
-                      <filters>
-                        <filter>
-                          <artifact>*:*</artifact>
-                          <excludes>
-                            <exclude>META-INF/*.SF</exclude>
-                            <exclude>META-INF/*.DSA</exclude>
-                            <exclude>META-INF/*.RSA</exclude>
-                          </excludes>
-                        </filter>
-                      </filters>
-                    </configuration>
-                    <executions>
-                      <execution>
-                        <phase>package</phase>
-                        <goals>
-                          <goal>shade</goal>
-                        </goals>
-                        <configuration>
-                          <transformers>
-                            <transformer implementation="org.apache.maven.plugins.shade.resource.ServicesResourceTransformer"/>
-                            <transformer implementation="org.apache.maven.plugins.shade.resource.ManifestResourceTransformer">
-                              <mainClass>com.hortonworks.iotas.webservice.IotasApplication</mainClass>
-                            </transformer>
-                          </transformers>
-                        </configuration>
-                      </execution>
-                    </executions>
-                </plugin>
-                <plugin>
-                    <groupId>org.apache.maven.plugins</groupId>
-                    <artifactId>maven-jar-plugin</artifactId>
-                    <configuration>
-                      <archive>
-                        <manifest>
-                          <addDefaultImplementationEntries>true</addDefaultImplementationEntries>
-                        </manifest>
-                      </archive>
-                    </configuration>
-                </plugin>
-
-                <!-- Test plugins -->
-                <plugin>
-                    <groupId>org.apache.maven.plugins</groupId>
-                    <artifactId>maven-surefire-plugin</artifactId>
-                </plugin>
-                <plugin>
-                    <groupId>org.apache.maven.plugins</groupId>
-                    <artifactId>maven-failsafe-plugin</artifactId>
-                </plugin>
-                <plugin>
-                    <groupId>org.apache.maven.plugins</groupId>
-                    <artifactId>maven-surefire-report-plugin</artifactId>
-                </plugin>
-            </plugins>
->>>>>>> 9d386f61
     </build>
 </project>